--- conflicted
+++ resolved
@@ -240,27 +240,16 @@
 
     control = calculate_control(curstate_integral)
 
-<<<<<<< HEAD
     #Updating integral states
     error = np.array(target_state)[[1, 3, 5, 11]] - np.array(curstate_integral)[[1, 3, 5, 11]] 
-=======
-    error = np.array(target_state)[[1, 3, 5, 11]] - \
-        np.array(curstate_integral)[[1, 3, 5, 11]]
-
->>>>>>> 50f79b36
     curstate_integral[12:] = error
 
     F0 = control[0]
     TauPhi = control[1]     # Roll torque
     TauTheta = control[2]   # Pitch torque
     TauPsi = control[3]     # Yaw Torque
-<<<<<<< HEAD
     
     #Calculating the non-linear change dynamics for linear velocities (equation 3 slide 32)
-=======
-
-    # Calculating the non-linear change dynamics for linear velocities (equation 3 slide 32)
->>>>>>> 50f79b36
     uDot = ((r * v) - (q * w)) + (-g * np.sin(theta))
     vDot = ((p * w) - (r * u)) + (g * np.cos(theta) * np.sin(phi))
     wDot = ((q * u) - (p * v)) + (g * np.cos(theta) * np.cos(phi)) + (-F0 / Mq)
@@ -284,6 +273,7 @@
     control = np.array([float(el) for el in control])
 
     return state_dot, control
+
 
 def simulate_linear_integral_with_euler(target_state, initial_state=[0, 0, 0, 0, 0, 0, 0, 0, 0, 0, 0, 0, 0, 0, 0, 0],
                                         total_time=10, time_step=0.00001):
@@ -883,14 +873,8 @@
     """
 
     # Plotting results
-<<<<<<< HEAD
     fig = plt.figure(figsize=(12, 10))
     fig.suptitle(f"Reference Governor Flight. \n Target state X: {target_state[1]}, Y: {target_state[3]}, and Z: {target_state[5]}")
-=======
-    fig = plt.figure(figsize=(12, 8))
-    fig.suptitle(f"Reference Governor Flight. \n Target state X: {
-                 target_state[1]}, Y: {target_state[3]}, and Z: {target_state[5]}")
->>>>>>> 50f79b36
 
     # Change in X over time
     ax1 = fig.add_subplot(3, 2, 1)
@@ -914,14 +898,8 @@
     ax3.set_ylabel('Z Position')
 
     # 3D plot of X, Y, Z states
-<<<<<<< HEAD
     ax4 = fig.add_subplot(3, 2, 4, projection='3d')
     ax4.plot(xx[1, :], xx[3, :], xx[5, :], label='3D Trajectory', color='purple')
-=======
-    ax4 = fig.add_subplot(2, 2, 4, projection='3d')
-    ax4.plot(xx[1, :], xx[3, :], xx[5, :],
-             label='3D Trajectory', color='purple')
->>>>>>> 50f79b36
     ax4.set_title('3D State Trajectory')
     ax4.set_xlabel('X Position')
     ax4.set_ylabel('Y Position')
@@ -938,11 +916,7 @@
     plt.show()
 
 
-<<<<<<< HEAD
 def plot_SRG_controls(time_interval, controls, target_state): 
-=======
-def plot_SRG_controls(time_interval, controls):
->>>>>>> 50f79b36
     """Plots the control variables with constraints for the SRG simulation.
 
     Args:
@@ -1480,25 +1454,13 @@
 
             # Calculate control with both proportional and integral components
             control = -K @ normal_control + Kc @ integral_control
-<<<<<<< HEAD
-=======
-
-            # Decompose control outputs for forces and torques
-            # Adjust force (throttle) with gravitational force
-            control[0] += Mq * g
->>>>>>> 50f79b36
 
             return control
 
         # Unpack current state
         u, Px, v, Py, w, Pz, phi, p, theta, q, psi, r, i1, i2, i3, i4 = x
 
-<<<<<<< HEAD
         error = np.array(target_state)[[1, 3, 5, 11]] - np.array(vk)[[1, 3, 5, 11]] 
-=======
-        error = np.array(vk)[[1, 3, 5, 11]] - \
-            np.array(target_state)[[1, 3, 5, 11]]
->>>>>>> 50f79b36
 
         x[12:] = error
 
@@ -1589,15 +1551,9 @@
     # if no bounds are passed default will be unbounded (bounds = 0)
 
     # Run simulation
-<<<<<<< HEAD
     #results, control, time_interval = simulate_nonlinear_integral_with_euler(target_state=target_state_integral)
     #results, control, time_interval = simulate_linear_integral_with_euler(target_state=target_state_integral)
     #plot_SRG_simulation(time_interval, results, target_state_integral)
-=======
-    # results, control, time_interval = simulate_nonlinear_integral_with_euler(target_state=target_state_integral)
-    # results, control, time_interval = simulate_linear_integral_with_euler(target_state=target_state_integral)
-    # plot_SRG_simulation(time_interval, results, target_state_integral)
->>>>>>> 50f79b36
     # simulate_linear_integral_with_euler(target_state=target_state_integral)
 
     # clear_bound_values()
@@ -1609,18 +1565,11 @@
     # simulate_quadrotor_linear_controller(target_state, bounds=(0.4, 0))
 
     # clear_bound_values()
-<<<<<<< HEAD
     xx, controls, time_interval, kappa, ts1 = SRG_Simulation_Linear(desired_state=target_state_integral)
     #xx, controls, time_interval = SRG_Simulation_Nonlinear(desired_state=target_state_integral)
     plot_SRG_simulation(time_interval, xx, target_state=target_state_integral, kappas=kappa, ts1=ts1)
     #xx, controls, time_interval = SRG_Simulation_Linear(desired_state=target_state_integral)
     plot_SRG_controls(time_interval, controls, target_state)
-=======
-    # xx, controls, time_interval = SRG_Simulation_Nonlinear(desired_state=target_state_integral)
-    # xx, controls, time_interval = SRG_Simulation_Linear(desired_state=target_state)
-    # plot_SRG_simulation(time_interval, xx, target_state=target_state)
-    # plot_SRG_controls(time_interval, controls)
->>>>>>> 50f79b36
     # simulate_figure_8()
     # simulate_quadrotor_nonlinear_controller(target_state=target_state)
     # print(f'Max force before bound: {np.max(force_before_bound)}')
