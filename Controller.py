import numpy as np
from scipy.integrate import solve_ivp, odeint
import matplotlib.pyplot as plt

# All parameters are in seperate file and imported here.
from ControllerMatrices.quadrotor_parameters import Mq, L, g, Ms, R, Mprop, Mm, Jx, Jy, Jz, m, A, B, C, K, Kc
import os

force_before_bound = []
force_after_bound = []

tauPhi_before_bound = []
tauTheta_before_bound = []
tauPsi_before_bound = []

tauPhi_after_bound = []
tauTheta_after_bound = []
tauPsi_after_bound = []


def nonlinear_dynamics(t, curstate, target_state, bounds):
    """
    Modeling the non-linear dynamics of the quadrotor. The non-linear dynamics tell you how
       the state of the quadrotor changes with regards to three things
       1. The current state of the quadrotor
       2. The input controls into the quadrotor
       3. The current forces of physics

    Args:
        state (array): A vector of the current state of the quadrotor
        control_input (dictionary): A dictionary defining the input forces, will get transformed into vector

    Returns:
        array: An array defining the change in the state for each dimension of the quadrotor
    """

    u, Px, v, Py, w, Pz, phi, p, theta, q, psi, r = curstate
    force_bound, torque_bound = bounds

    # Initialize an empty list to store the errors
    error = []

    # Iterate exactly 12 times (assuming target_state and curstate have at least 12 elements)
    for i in range(12):
        target = target_state[i]
        state = curstate[i]

        # Compute the difference between target and state
        difference = state - target

        # Append the result to the error list
        error.append(difference)

    # Controlling by multiplying error by negative feedback matrix K "−K(x−xeq)"
    control = -K @ (error)

    F = control[0] + Mq * g  # Force -> Throttle
    TauPhi = control[1]     # Roll torque
    TauTheta = control[2]   # Pitch torque
    TauPsi = control[3]     # Yaw Torque

    force_before_bound.append(F)
    tauPhi_before_bound.append(TauPhi)
    tauTheta_before_bound.append(TauTheta)
    tauPsi_before_bound.append(TauPsi)

    if force_bound:
        F = np.clip(F, None, force_bound)

    if torque_bound:
        TauPhi = np.clip(TauPhi, -torque_bound, torque_bound)
        TauTheta = np.clip(TauTheta, -torque_bound, torque_bound)
        TauPsi = np.clip(TauPsi, -torque_bound, torque_bound)

    force_after_bound.append(F)
    tauPhi_after_bound.append(TauPhi)
    tauTheta_after_bound.append(TauTheta)
    tauPsi_after_bound.append(TauPsi)

    # Calculating the non-linear change dynamics for linear velocities (equation 3 slide 32)
    uDot = ((r * v) - (q * w)) + (-g * np.sin(theta))
    vDot = ((p * w) - (r * u)) + (g * np.cos(theta) * np.sin(phi))
    wDot = ((q * u) - (p * v)) + (g * np.cos(theta) * np.cos(phi)) + (-F / m)

    # Calculating the non-linear change dynamics for angular velocities (equation 4 slide 32)
    pDot = (((Jy - Jz) / Jx) * q * r) + ((1 / Jx) * TauPhi)
    qDot = (((Jz - Jx) / Jy) * p * r) + ((1 / Jy) * TauTheta)
    rDot = (((Jx - Jy) / Jz) * p * q) + ((1 / Jz) * TauPsi)

    PxDot = u
    PyDot = v
    PzDot = w

    # u, Px, v, Py, w, Pz , phi, p, theta, q, psi, r
    return [uDot, PxDot, vDot, PyDot, wDot, PzDot, pDot, p, qDot, q, rDot, r]


def linear_dynamics(t, curstate, A, B, target_state, bounds):
    """Modeling the linear dynamics of the quadrotor. The linear dynamics tell you how
       the state of the quadrotor changes with regards to two things
       1. The current state of the quadrotor
       2. The input controls into the quadrotor

    Args:
        state (array): A vector of the current state of the quadrotor
        control_input (array): A vector of the input forces into the quadrotor, size 1X4

    Returns:
        array: An array defining the change in the state for each dimension of the quadrotor
    """

    error = []
    force_bound, torque_bound = bounds

    # Iterate exactly 12 times (assuming target_state and curstate have at least 12 elements)
    for i in range(12):
        target = target_state[i]
        state = curstate[i]
        # Compute the difference between target and state
        difference = state - target
        # Append the result to the error list
        error.append(difference)

    control = -K @ (error)

    force_before_bound.append(control[0])
    tauPhi_before_bound.append(control[1])
    tauTheta_before_bound.append(control[2])
    tauPsi_before_bound.append(control[3])

    if force_bound:
        control[0] = np.clip(control[0], None, force_bound)

    if torque_bound:
        control[1] = np.clip(control[1], -torque_bound, torque_bound)
        control[2] = np.clip(control[2], -torque_bound, torque_bound)
        control[3] = np.clip(control[3], -torque_bound, torque_bound)

    force_after_bound.append(control[0])
    tauPhi_after_bound.append(control[1])
    tauTheta_after_bound.append(control[2])
    tauPsi_after_bound.append(control[3])

    xDot = (A @ curstate) + B @ control
    return xDot


def linear_dynamics_integral(t, curstate_integral, Ac, Bc, target_state):
    Dotx = Ac @ curstate_integral + Bc @ target_state
    return Dotx


<<<<<<< HEAD
def simulate_with_euler(target_state, initial_state=[0, 0, 0, 0, 0, 0, 0, 0, 0, 0, 0, 0]):
    """This method simulates flight using the Euler method

    Args:
        target_state (array): The target state of quadrotor
        initial_state (list, optional): The initial state of quadrotor. Defaults to [0, 0, 0, 0, 0, 0, 0, 0, 0, 0, 0, 0].
    """
    time_step = 0.0001
    total_time = 2

    #Constructing time steps
    time_range = np.arange(0, total_time + time_step, time_step)
    total_time_steps = len(time_range)

    x0 = np.zeros(12,)

    #12 is the number of state elements, total_time_steps is the state at each time step
    x_tot = np.zeros((12, total_time_steps))

    #The first time step is equal to the initial state of the quadrotor
    x_tot[:, 0] = initial_state

    #At each time-step, update the position array x_tot with the linear_dynamics
    for j in range (1, total_time_steps):
        x0 = linear_dynamics(j, x0, A, B, target_state) * time_step + x0
        x_tot[:, j] = x0

    plt.figure()
    plt.plot(time_range, x_tot[1, :], label = 'Euler')
    plt.xlabel("Time")
    plt.xlabel('X Change')
    plt.tight_layout()
    plt.show()


def simulate_quadrotor_linear_integral_controller(target_state, initial_state = [0, 0, 0, 0, 0, 0, 0, 0, 0, 0, 0, 0, 0, 0, 0, 0], time_span = [0, 10]):
=======
def simulate_quadrotor_linear_integral_controller(target_state, initial_state=[0, 0, 0, 0, 0, 0, 0, 0, 0, 0, 0, 0, 0, 0, 0, 0], time_span=[0, 10]):
>>>>>>> 72c319ed
    """
        This function simulates the quadrotor moving from a an initial point, taking off to a desired point,
       and hovering around this desired point, but uses the integral controller matrix Kc.
       Initial state has 16 components for integral controller specifically.

    """

    Ac = np.zeros((4, 4))
    Bc = np.eye(4)

    Acl = np.block(
        [
            # Block 1: A-BK and BKc should have the same row dimensions
            [A - B @ K, B @ Kc],
            # Block 2: -BcC and Ac should have the same row dimensions
            [-Bc @ C, Ac]
        ]
    )
    Bcl = np.vstack([np.zeros((12, 4)), Bc])

    sol_linear = solve_ivp(linear_dynamics_integral, time_span, initial_state, args=(
        Acl, Bcl, target_state), dense_output=True)

    # Obtain results from the solved differential equations
    # x, y, z positions
    x, y, z = sol_linear.y[1], sol_linear.y[3], sol_linear.y[5]
    # roll, pitch, yaw
    roll, pitch, yaw = sol_linear.y[7], sol_linear.y[9], sol_linear.y[11]
    t = sol_linear.t  # Time

    display_plot2(t, x, y, z)

    bound_time_steps = np.linspace(
        time_span[0], time_span[1], len(force_before_bound))
    plot_force_comparison(bound_time_steps)


def simulate_quadrotor_linear_controller(target_state, initial_state=[0, 0, 0, 0, 0, 0, 0, 0, 0, 0, 0, 0], time_span=[0, 10], bounds=(0, 0)):
    """This function simulates the quadrotor moving from a an initial state, taking off to a desired state,
       and hovering around this desired point using only the feedback matrix K of the feedforward controller.
       This function models the change in the quadrotor's movement using only linear dynamics.

    Args:
        initial_state (array): The initial state of the quadrotor,default 0
        time_span (array)[start, end]: The time span over which to model the flight of the quadrotor, default 0, 10
        target_state (array): Goal state of the drone. ( 12 x 1 array)
    """

    # Solve the linear dynamics using solve_ivp
    sol_linear = solve_ivp(linear_dynamics, time_span, initial_state, args=(
        A, B, target_state, bounds), dense_output=True)

    # Obtain results from the solved differential equations
    # x, y, z positions
    x, y, z = sol_linear.y[1], sol_linear.y[3], sol_linear.y[5]
    t = sol_linear.t
    display_plot2(t, x, y, z)

    bound_time_steps = np.linspace(
        time_span[0], time_span[1], len(force_before_bound))
    plot_force_comparison(bound_time_steps)


def display_plot(t, x, y, z):
    """
    This function takes time and position data and creates 3D and 2D plots
    to visualize the trajectory and movement of the quadrotor.
    This still does not work perfectly.

    Args:
        t (array): Time data.
        x (array): X position data.
        y (array): Y position data.
        z (array): Z position data.
    """

    # Check if all values in x and y are zero or very close to zero
    if np.allclose(x, 0) and np.allclose(y, 0):
        x = np.ones_like(t)  # Set all x values to 1
        y = np.ones_like(t)  # Set all y values to 1

    # Create a figure for the Position vs. Time plot and the 2D plane plots
    fig = plt.figure(figsize=(15, 12))

    # Subplot 1: 3D Trajectory Plot (Figure-8)
    ax1 = fig.add_subplot(221, projection='3d')
    ax1.plot(x, y, z, label='Trajectory', color='b', linewidth=2)
    ax1.set_title('Quadrotor 3D Trajectory', fontsize=14, fontweight='bold')
    ax1.set_xlabel('X Position (m)', fontsize=12)
    ax1.set_ylabel('Y Position (m)', fontsize=12)
    ax1.set_zlabel('Z Position (m)', fontsize=12)
    ax1.legend(loc='best', fontsize=10)
    ax1.grid(True)

    # Manually set limits for x, y axes to avoid labels like 1e-15
    if np.allclose(x, 0):
        ax1.set_xlim([0, 1])
    if np.allclose(y, 0):
        ax1.set_ylim([0, 1])

    # Subplot 2: Position over Time (x, y, z)
    ax2 = fig.add_subplot(222)
    ax2.plot(t, x, label='x(t)', color='r',
             linestyle='--', marker='s', markersize=4)
    ax2.plot(t, y, label='y(t)', color='g',
             linestyle='-.', marker='^', markersize=4)
    ax2.plot(t, z, label='z(t)', color='b',
             linestyle='-', marker='o', markersize=4)
    ax2.set_xlabel('Time (s)', fontsize=12)
    ax2.set_ylabel('Position (m)', fontsize=12)
    ax2.set_title('Position vs. Time (x, y, z)',
                  fontsize=14, fontweight='bold')
    ax2.legend(loc='best', fontsize=10)
    ax2.grid(True)

    # Subplot 3: XY Plane (Top-down view of x and y positions)
    ax3 = fig.add_subplot(223)
    ax3.plot(x, y, color='purple', linestyle='-', marker='o', markersize=4)
    ax3.set_xlabel('X Position (m)', fontsize=12)
    ax3.set_ylabel('Y Position (m)', fontsize=12)
    ax3.set_title('XY Plane (Top-down view)', fontsize=14, fontweight='bold')
    ax3.grid(True)

    # Subplot 4: XZ Plane (Side view of x and z positions)
    ax4 = fig.add_subplot(224)
    ax4.plot(x, z, color='orange', linestyle='-', marker='o', markersize=4)
    ax4.set_xlabel('X Position (m)', fontsize=12)
    ax4.set_ylabel('Z Position (m)', fontsize=12)
    ax4.set_title('XZ Plane (Side view)', fontsize=14, fontweight='bold')
    ax4.grid(True)

    # Adjust layout to avoid overlap
    plt.tight_layout()

    # Show the plots
    plt.show()


def display_plot2(t, x, y, z):
    """
    This function takes time and position data and creates 3D and 2D plots
    to visualize the trajectory and movement of the quadrotor.

    Args:
        t (array): Time data.
        x (array): X position data.
        y (array): Y position data.
        z (array): Z position data.
    """

    epsilon = 1e-12  # Set a threshold for noise (adjust as necessary)
    x[np.abs(x) < epsilon] = 0
    y[np.abs(y) < epsilon] = 0

    # Create a figure for the Position vs. Time plot and the 2D plane plots
    fig = plt.figure(figsize=(15, 12))

    # Subplot 1: 3D Trajectory Plot (Figure-8)
    ax1 = fig.add_subplot(221, projection='3d')
    ax1.plot(x, y, z, label='Trajectory', color='b', linewidth=2)
    ax1.set_title('Quadrotor 3D Trajectory', fontsize=14, fontweight='bold')
    ax1.set_xlabel('X Position (m)', fontsize=12)
    ax1.set_ylabel('Y Position (m)', fontsize=12)
    ax1.set_zlabel('Z Position (m)', fontsize=12)
    ax1.legend(loc='best', fontsize=10)
    ax1.grid(True)

    # Subplot 2: X position over Time
    ax2 = fig.add_subplot(222)
    ax2.plot(t, x, label='x(t)', color='r',
             linestyle='-', marker='s', markersize=4)
    ax2.set_xlabel('Time (s)', fontsize=12)
    ax2.set_ylabel('X Position (m)', fontsize=12)
    ax2.set_title('X Position vs. Time', fontsize=14, fontweight='bold')
    ax2.legend(loc='best', fontsize=10)
    ax2.grid(True)

<<<<<<< HEAD
if __name__ == '__main__':
    print("Main started")
    

    target_state= [
        0, 1,   # velocity and position on x
        0, 1,    # velocity and position on y
        0, 1,    # velocity and position on z
        0, 0,     # angular velocity and position thi
        0, 0,     # angular velocity and position thetha
        0, 0]     # angular velocity and position psi ]
    

    target_state_integral = [
        0, 1,   # x, y
        1, 0]   # z, psy
    
    #Run simulation
    simulate_with_euler(target_state)
    simulate_quadrotor_linear_controller(target_state)
=======
    # Subplot 3: Y position over Time
    ax3 = fig.add_subplot(223)
    ax3.plot(t, y, label='y(t)', color='g',
             linestyle='-', marker='^', markersize=4)
    ax3.set_xlabel('Time (s)', fontsize=12)
    ax3.set_ylabel('Y Position (m)', fontsize=12)
    ax3.set_title('Y Position vs. Time', fontsize=14, fontweight='bold')
    ax3.legend(loc='best', fontsize=10)
    ax3.grid(True)

    # Subplot 4: Z position over Time
    ax4 = fig.add_subplot(224)
    ax4.plot(t, z, label='z(t)', color='b',
             linestyle='-', marker='o', markersize=4)
    ax4.set_xlabel('Time (s)', fontsize=12)
    ax4.set_ylabel('Z Position (m)', fontsize=12)
    ax4.set_title('Z Position vs. Time', fontsize=14, fontweight='bold')
    ax4.legend(loc='best', fontsize=10)
    ax4.grid(True)

    # Adjust layout to avoid overlap
    plt.tight_layout()

    # Show the plots
    plt.show()


def plot_force_comparison(time_values):
    """
    Plots the force values and torques before and after clipping over time.
    """
    plt.figure(figsize=(15, 10))  # Increase figure size for more subplots

    # Plot nonlinear dynamics forces (before and after clipping)
    # plt.subplot(4, 2, 1)
    plt.plot(time_values, force_before_bound,
             label='Force before clipping', color='r', linestyle='--')
    plt.plot(time_values, force_after_bound,
             label='Force after clipping', color='b')
    plt.xlabel('Time (s)')
    plt.ylabel('Force (N)')
    plt.title('Force Before and After Clipping')
    plt.legend()
    plt.grid(True)

    # Plot tauPhi before and after clipping
    # plt.subplot(4, 2, 2)
    # plt.scatter(time_values, tauPhi_before_bound,
    #             label='TauPhi before clipping', color='r', s=0.3)
    # plt.scatter(time_values, tauPhi_after_bound,
    #             label='TauPhi after clipping', color='b', s=0.3)
    # plt.xlabel('Time (s)')
    # plt.ylabel('TauPhi (N·m)')
    # plt.title('TauPhi Before and After Clipping')
    # plt.legend()
    # plt.grid(True)

    # Plot tauTheta before and after clipping
    # plt.subplot(4, 2, 3)
    # plt.scatter(time_values, tauTheta_before_bound,
    #             label='TauTheta before clipping', color='r', s=0.3)
    # plt.scatter(time_values, tauTheta_after_bound,
    #             label='TauTheta after clipping', color='b', s=0.3)
    # plt.xlabel('Time (s)')
    # plt.ylabel('TauTheta (N·m)')
    # plt.title('TauTheta Before and After Clipping')
    # plt.legend()
    # plt.grid(True)

    # Plot tauPsi before and after clipping
    # plt.subplot(4, 2, 4)
    # plt.scatter(time_values, tauPsi_before_bound,
    #             label='TauPsi before clipping', color='r', s=0.3)
    # plt.scatter(time_values, tauPsi_after_bound,
    #             label='TauPsi after clipping', color='b', s=0.3)
    # plt.xlabel('Time (s)')
    # plt.ylabel('TauPsi (N·m)')
    # plt.title('TauPsi Before and After Clipping')
    # plt.legend()
    # plt.grid(True)

    # Adjust layout to avoid overlap
    plt.tight_layout()
    plt.show()
>>>>>>> 72c319ed


def simulate_quadrotor_nonlinear_controller(target_state, initial_state=[0, 0, 0, 0, 0, 0, 0, 0, 0, 0, 0, 0], time_span=[0, 20], bounds=(0, 0)):
    """
    This function simulates the quadrotor moving from a an initial point, taking off to a desired point,
       and hovering around this desired point, but using non-linear dynamics

    Args:
        target_state: Goal state where drone needs to go to
    """

    sol_nonlinear = solve_ivp(nonlinear_dynamics, time_span, initial_state, args=(
        target_state, bounds), dense_output=True)

    # x, y, z positions
    x, y, z = sol_nonlinear.y[1], sol_nonlinear.y[3], sol_nonlinear.y[5]
    # roll, pitch, yaw
    roll, pitch, yaw = sol_nonlinear.y[7], sol_nonlinear.y[9], sol_nonlinear.y[11]
    t = sol_nonlinear.t  # Time

    display_plot2(t, x, y, z)

    bound_time_steps = np.linspace(
        time_span[0], time_span[1], len(force_before_bound))
    plot_force_comparison(bound_time_steps)


def clear_bound_values():
    """
    Clears the values of the force before and after clipping.
    """
    force_before_bound.clear()
    force_after_bound.clear()
    tauPhi_before_bound.clear()
    tauTheta_before_bound.clear()
    tauPsi_before_bound.clear()
    tauPhi_after_bound.clear()
    tauTheta_after_bound.clear()
    tauPsi_after_bound.clear()


def figure_8_trajectory(t_steps, A, B, omega, z0):
    """The figure eight dynamics given by Dr. Romagnoli in the project writeup. The goal is to get the quadrotor
       to follow a figure eight trajectory.

    Args:
        t (float): The time steps of the simulation
        A (float): The amplitude along the x-axis
        B (float): The amplitude along the y-axis
        omega (float):  The angular velocity
        z0 (float): The constant altitude

    Returns:
        array: A vector of the trajectory (3 coordinates)
    """

    x_t = A * np.sin(omega * t_steps)
    y_t = B * np.sin(2 * omega * t_steps)
    z_t = z0

    return np.array([x_t, y_t, z_t])


def simulate_figure_8(A=2, B=1, omega=0.5, z0=1):
    """This function simulates the flight of a quadrotor in a figure-eight trajectory

    Args:
        A (float): amplitude along x-axis
        B (float): amplitude along y-axis
        omega (float): angular velocity
        z0 (float): constant altitude
    """

    # 5000 timesteps inbetween 0 and 10 seconds
    time_interval_range = np.linspace(0, 20, 5000)

    # Obtaining the coordinates (trajectory) for each timestep in time_interval_range
    trajectory = np.array([figure_8_trajectory(
        t_steps=t, A=A, B=B, omega=omega, z0=z0) for t in time_interval_range])

    # Creating subplots for the figure-8 graphics
    fig, axs = plt.subplots(2, 2, figsize=(16, 10))
    fig.suptitle(f"Quadrotor Figure-8 Path\nHaving parameters Amplitude X: {A}, Amplitude Y: {B}, and Angular Velocity {omega}",
                 fontsize=12)

    # Plotting trajectory in X-Y plane (Figure-8 Path)
    axs[0, 0].plot(trajectory[:, 0], trajectory[:, 1],
                   label="Path of Quadrotor in Figure Eight")
    axs[0, 0].set_xlabel('X meters')
    axs[0, 0].set_ylabel('Y meters')
    axs[0, 0].set_title("Quadrotor Figure-8 Path")

    # Plotting X-coordinate over time
    axs[0, 1].plot(time_interval_range, trajectory[:, 0],
                   label="Change in X-coordinate over time")
    axs[0, 1].set_xlabel('Time')
    axs[0, 1].set_ylabel('X meters')
    axs[0, 1].set_title("X-Coordinates of the Quadrotor Over Time")

    # Plotting Y-coordinate over time
    axs[1, 0].plot(time_interval_range, trajectory[:, 1],
                   label="Change in Y-coordinate over time")
    axs[1, 0].set_xlabel('Time')
    axs[1, 0].set_ylabel('Y meters')
    axs[1, 0].set_title("Y-Coordinates of the Quadrotor Over Time")

    # Plotting Z-coordinate over time
    axs[1, 1].plot(time_interval_range, trajectory[:, 2],
                   label="Change in Z-coordinate over time")
    axs[1, 1].set_xlabel('Time')
    axs[1, 1].set_ylabel('Z meters')
    axs[1, 1].set_title("Z-Coordinates of the Quadrotor Over Time")

    plt.tight_layout(rect=[0, 0, 1, 0.96])
    plt.show()


if __name__ == '__main__':
    print("Main started")

    target_state = [
        0, 1,   # velocity and position on x
        0, 1,    # velocity and position on y
        0, 1,    # velocity and position on z
        0, 0,     # angular velocity and position thi
        0, 0,     # angular velocity and position thetha
        0, 0]     # angular velocity and position psi ]

    target_state_integral = [
        1, 1,   # x, y
        1, 0]   # z, psy

    # if no bounds are passed default will be unbounded (bounds = 0)

    # Run simulation

    # clear_bound_values()
    # simulate_quadrotor_linear_controller(target_state)
    # print(f'Max force before bound: {np.max(force_before_bound)}')
    # print(f'Max force after bound: {np.max(force_after_bound)}')

    # clear_bound_values()
    # simulate_quadrotor_linear_controller(target_state, bounds=(0.4, 0))

    clear_bound_values()
    simulate_quadrotor_nonlinear_controller(target_state=target_state)
    print(f'Max force before bound: {np.max(force_before_bound)}')
    print(f'Max force after bound: {np.max(force_after_bound)}')

    clear_bound_values()
    simulate_quadrotor_nonlinear_controller(
        target_state=target_state, bounds=(6, 0))

    # simulate_quadrotor_linear_integral_controller(target_state=target_state_integral)

    # Have not tested, or verified this simulate_figure_8 funtion
    # simulate_figure_8(A=9, B=33, omega=.5, z0=12)<|MERGE_RESOLUTION|>--- conflicted
+++ resolved
@@ -1,5 +1,5 @@
 import numpy as np
-from scipy.integrate import solve_ivp, odeint
+from scipy.integrate import solve_ivp
 import matplotlib.pyplot as plt
 
 # All parameters are in seperate file and imported here.
@@ -149,8 +149,6 @@
     Dotx = Ac @ curstate_integral + Bc @ target_state
     return Dotx
 
-
-<<<<<<< HEAD
 def simulate_with_euler(target_state, initial_state=[0, 0, 0, 0, 0, 0, 0, 0, 0, 0, 0, 0]):
     """This method simulates flight using the Euler method
 
@@ -186,10 +184,7 @@
     plt.show()
 
 
-def simulate_quadrotor_linear_integral_controller(target_state, initial_state = [0, 0, 0, 0, 0, 0, 0, 0, 0, 0, 0, 0, 0, 0, 0, 0], time_span = [0, 10]):
-=======
 def simulate_quadrotor_linear_integral_controller(target_state, initial_state=[0, 0, 0, 0, 0, 0, 0, 0, 0, 0, 0, 0, 0, 0, 0, 0], time_span=[0, 10]):
->>>>>>> 72c319ed
     """
         This function simulates the quadrotor moving from a an initial point, taking off to a desired point,
        and hovering around this desired point, but uses the integral controller matrix Kc.
@@ -367,28 +362,6 @@
     ax2.legend(loc='best', fontsize=10)
     ax2.grid(True)
 
-<<<<<<< HEAD
-if __name__ == '__main__':
-    print("Main started")
-    
-
-    target_state= [
-        0, 1,   # velocity and position on x
-        0, 1,    # velocity and position on y
-        0, 1,    # velocity and position on z
-        0, 0,     # angular velocity and position thi
-        0, 0,     # angular velocity and position thetha
-        0, 0]     # angular velocity and position psi ]
-    
-
-    target_state_integral = [
-        0, 1,   # x, y
-        1, 0]   # z, psy
-    
-    #Run simulation
-    simulate_with_euler(target_state)
-    simulate_quadrotor_linear_controller(target_state)
-=======
     # Subplot 3: Y position over Time
     ax3 = fig.add_subplot(223)
     ax3.plot(t, y, label='y(t)', color='g',
@@ -473,7 +446,6 @@
     # Adjust layout to avoid overlap
     plt.tight_layout()
     plt.show()
->>>>>>> 72c319ed
 
 
 def simulate_quadrotor_nonlinear_controller(target_state, initial_state=[0, 0, 0, 0, 0, 0, 0, 0, 0, 0, 0, 0], time_span=[0, 20], bounds=(0, 0)):
