import numpy as np
from scipy.integrate import solve_ivp
import matplotlib.pyplot as plt
from scipy.signal import StateSpace, cont2discrete
from scipy.integrate import odeint
import control as ctrl

# All parameters are in seperate file and imported here.
from ControllerMatrices.quadrotor_parameters import Mq, L, g, Ms, R, Mprop, Mm, Jx, Jy, Jz, m, A, B, C, K, Kc
import os

force_before_bound = []
force_after_bound = []

tauPhi_before_bound = []
tauTheta_before_bound = []
tauPsi_before_bound = []

tauPhi_after_bound = []
tauTheta_after_bound = []
tauPsi_after_bound = []


def nonlinear_dynamics_ivp(t, curstate, target_state, bounds):
    """
    Modeling the non-linear dynamics of the quadrotor. The non-linear dynamics tell you how
       the state of the quadrotor changes with regards to three things
       1. The current state of the quadrotor
       2. The input controls into the quadrotor
       3. The current forces of physics

    Args:
        state (array): A vector of the current state of the quadrotor
        control_input (dictionary): A dictionary defining the input forces, will get transformed into vector

    Returns:
        array: An array defining the change in the state for each dimension of the quadrotor
    """

    u, Px, v, Py, w, Pz, phi, p, theta, q, psi, r = curstate
    force_bound, torque_bound = bounds

    # Initialize an empty list to store the errors
    error = curstate - target_state

    # Controlling by multiplying error by negative feedback matrix K "−K(x−xeq)"
    control = -K @ (error)

    F = control[0] + Mq * g  # Force -> Throttle
    TauPhi = control[1]     # Roll torque
    TauTheta = control[2]   # Pitch torque
    TauPsi = control[3]     # Yaw Torque

    force_before_bound.append(F)
    tauPhi_before_bound.append(TauPhi)
    tauTheta_before_bound.append(TauTheta)
    tauPsi_before_bound.append(TauPsi)

    if force_bound:
        F = np.clip(F, None, force_bound)

    if torque_bound:
        TauPhi = np.clip(TauPhi, -torque_bound, torque_bound)
        TauTheta = np.clip(TauTheta, -torque_bound, torque_bound)
        TauPsi = np.clip(TauPsi, -torque_bound, torque_bound)

    force_after_bound.append(F)
    tauPhi_after_bound.append(TauPhi)
    tauTheta_after_bound.append(TauTheta)
    tauPsi_after_bound.append(TauPsi)

    # Calculating the non-linear change dynamics for linear velocities (equation 3 slide 32)
    uDot = ((r * v) - (q * w)) + (-g * np.sin(theta))
    vDot = ((p * w) - (r * u)) + (g * np.cos(theta) * np.sin(phi))
    wDot = ((q * u) - (p * v)) + (g * np.cos(theta) * np.cos(phi)) + (-F / Mq)

    # Calculating the non-linear change dynamics for angular velocities (equation 4 slide 32)
    pDot = (((Jy - Jz) / Jx) * q * r) + ((1 / Jx) * TauPhi)
    qDot = (((Jz - Jx) / Jy) * p * r) + ((1 / Jy) * TauTheta)
    rDot = (((Jx - Jy) / Jz) * p * q) + ((1 / Jz) * TauPsi)

    PxDot = u
    PyDot = v
    PzDot = w

    # u, Px, v, Py, w, Pz , phi, p, theta, q, psi, r
    return [uDot, PxDot, vDot, PyDot, wDot, PzDot, pDot, p, qDot, q, rDot, r]


def linear_dynamics_ivp(t, curstate, A, B, target_state, bounds):
    """Modeling the linear dynamics of the quadrotor. The linear dynamics tell you how
       the state of the quadrotor changes with regards to two things
       1. The current state of the quadrotor
       2. The input controls into the quadrotor

    Args:
        state (array): A vector of the current state of the quadrotor
        control_input (array): A vector of the input forces into the quadrotor, size 1X4

    Returns:
        array: An array defining the change in the state for each dimension of the quadrotor
    """

    error = []
    force_bound, torque_bound = bounds

    # Iterate exactly 12 times (assuming target_state and curstate have at least 12 elements)
    for i in range(12):
        target = target_state[i]
        state = curstate[i]
        # Compute the difference between target and state
        difference = state - target
        # Append the result to the error list
        error.append(difference)

    control = -K @ (error)

    force_before_bound.append(control[0])
    tauPhi_before_bound.append(control[1])
    tauTheta_before_bound.append(control[2])
    tauPsi_before_bound.append(control[3])

    if force_bound:
        control[0] = np.clip(control[0], None, force_bound)

    if torque_bound:
        control[1] = np.clip(control[1], -torque_bound, torque_bound)
        control[2] = np.clip(control[2], -torque_bound, torque_bound)
        control[3] = np.clip(control[3], -torque_bound, torque_bound)

    force_after_bound.append(control[0])
    tauPhi_after_bound.append(control[1])
    tauTheta_after_bound.append(control[2])
    tauPsi_after_bound.append(control[3])

    xDot = (A @ curstate) + B @ control
    return xDot


def linear_dynamics_ode(current_state, t, K, A, B, target_state):
    # We must have different functions for ode and ivp even though they perform the same calculation because the order
    # of the arguments is different

    error = current_state - target_state
    control = -K @ error
    dx = A @ current_state + B @ control
    return dx


def nonlinear_dynamics_ode(current_state, t, K, target_state):
    # We must have different functions for ode and ivp even though they perform the same calculation because the order
    #  of the arguments is different

    error = current_state - target_state
    control = -K @ error

    F = control[0] + Mq * g  # Force -> Throttle
    TauPhi = control[1]     # Roll torque
    TauTheta = control[2]   # Pitch torque
    TauPsi = control[3]     # Yaw Torque

    u, Px, v, Py, w, Pz, phi, p, theta, q, psi, r = current_state

    # Calculating the non-linear change dynamics for linear velocities (equation 3 slide 32)
    uDot = ((r * v) - (q * w)) + (-g * np.sin(theta))
    vDot = ((p * w) - (r * u)) + (g * np.cos(theta) * np.sin(phi))
    wDot = ((q * u) - (p * v)) + (g * np.cos(theta) * np.cos(phi)) + (-F / Mq)

    # Calculating the non-linear change dynamics for angular velocities (equation 4 slide 32)
    pDot = (((Jy - Jz) / Jx) * q * r) + ((1 / Jx) * TauPhi)
    qDot = (((Jz - Jx) / Jy) * p * r) + ((1 / Jy) * TauTheta)
    rDot = (((Jx - Jy) / Jz) * p * q) + ((1 / Jz) * TauPsi)

    PxDot = u
    PyDot = v
    PzDot = w

    # u, Px, v, Py, w, Pz , phi, p, theta, q, psi, r
    return [uDot, PxDot, vDot, PyDot, wDot, PzDot, pDot, p, qDot, q, rDot, r]


def linear_dynamics_integral(t, curstate_integral, Ac, Bc, target_state):
    """The dynamics for linear integral control (used in Euler simulation)

    Args:
        t (float): The time
        curstate_integral (array): The current state of quadrotor
        Ac (matrix): Control matrix for integral control
        Bc (matrix): Control matrix for integral control
        target_state (array): The target state of quadrotor

    Returns:
        array: The state-change array
    """

    target_state = np.array(target_state)
    curstate_integral = np.array(curstate_integral)

    # # Getting 4x1 Integral u (error between X, Y, Z and Yaw)
    # uc = (target_state[[1, 3, 5, 11]] - curstate_integral[[1, 3, 5, 11]])

    # changed by maxi no error needed
    uc = target_state[[1, 3, 5, 11]]

    # Control law
    Dotx = Ac @ curstate_integral + Bc @ uc

    return Dotx, uc


def nonlinear_dynamics_integral(t, curstate_integral, target_state):
    """
    The dynamics for nonlinear integral control.

    Args:
        t (float): The time
        curstate_integral (array): The current state of the quadrotor
        target_state (array): The target state of the quadrotor
        control (array): The control input computed outside this function

    Returns:
        array: The state-change array
    """

    u, Px, v, Py, w, Pz, p, phi, q, theta, r, psi, i1, i2, i3, i4 = curstate_integral

    control = calculate_control(curstate_integral)

    # Updating integral states
    error = np.array(target_state)[[1, 3, 5, 11]] - \
        np.array(curstate_integral)[[1, 3, 5, 11]]
    curstate_integral[12:] = error

    F0 = control[0]  # + Mq * g
    TauPhi = control[1]     # Roll torque
    TauTheta = control[2]   # Pitch torque
    TauPsi = control[3]     # Yaw Torque

    # Calculating the non-linear change dynamics for linear velocities (equation 3 slide 32)
    uDot = ((r * v) - (q * w)) + (-g * np.sin(theta))
    vDot = ((p * w) - (r * u)) + (g * np.cos(theta) * np.sin(phi))
    wDot = ((q * u) - (p * v)) + (g * np.cos(theta) * np.cos(phi)) + (-F0 / Mq)

    # Calculating the non-linear change dynamics for angular velocities (equation 4 slide 32)
    pDot = (((Jy - Jz) / Jx) * q * r) + ((1 / Jx) * TauPhi)
    qDot = (((Jz - Jx) / Jy) * p * r) + ((1 / Jy) * TauTheta)
    rDot = (((Jx - Jy) / Jz) * p * q) + ((1 / Jz) * TauPsi)

    PxDot = u
    PyDot = v
    PzDot = w

    state_dot = [
        uDot, PxDot, vDot, PyDot, wDot, PzDot,
        pDot, p, qDot, q, rDot, r,
        error[0], error[1], error[2], error[3]
    ]

    state_dot = np.array([float(el) for el in state_dot])
    control = np.array([float(el) for el in control])

    return state_dot, control


def simulate_linear_integral_with_euler(target_state, initial_state=[0, 0, 0, 0, 0, 0, 0, 0, 0, 0, 0, 0, 0, 0, 0, 0],
                                        total_time=10, time_step=0.001):
    """This method simulates flight using the Euler method and linear integral control

    Args:
        target_state (array): The target state of quadrotor
        initial_state (list, optional): The initial state of quadrotor.
        Defaults to [0, 0, 0, 0, 0, 0, 0, 0, 0, 0, 0, 0].
    """

    # Constructing time steps
    time_range = np.arange(0, total_time + time_step, time_step)
    total_time_steps = len(time_range)

    # total_time_steps = np.arange(0, total_time, time_step)

    x0 = np.zeros(16,)

    # 12 is the number of state elements, total_time_steps is the state at each time step
    x_tot = np.zeros((16, total_time_steps))

    # The first time step is equal to the initial state of the quadrotor
    x_tot[:, 0] = initial_state

    # Defining the blocks for integral control
    Ac = np.zeros((4, 4))
    Bc = np.eye(4)

    Acl = np.block(
        [
            # Block 1: A-BK and BKc should have the same row dimensions
            [A - B @ K, B @ Kc],
            # Block 2: -BcC and Ac should have the same row dimensions
            [-Bc @ C, Ac]
        ]
    )
    Bcl = np.vstack([np.zeros((12, 4)), Bc])

    control_matrix = np.zeros((4, total_time_steps))

    # At each time-step, update the position array x_tot with the linear_dynamics (Euler method loop)
    for j in range(1, total_time_steps):
        # control law:
        # control = -K @ X0 + Kc @ Xc(Xc = control)

        # update current state:
        # X0 = x0 + linear_quad function

        state_change, control = linear_dynamics_integral(
            j, x0, Acl, Bcl, target_state)

        x0 = state_change * time_step + x0
        control_matrix[:, j] = control

        x_tot[:, j] = x0

    return x_tot, control, time_range

# time steps should also be 0.001


def simulate_nonlinear_integral_with_euler(target_state, initial_state=[0, 0, 0, 0, 0, 0, 0, 0, 0, 0, 0, 0, 0, 0, 0, 0],
                                           total_time=10, time_step=0.001, bounds=(0, 0)):
    """This method simulates flight using the Euler method and nonlinear dynamics with integral control

    Args:
        target_state (array): The target state of quadrotor
        initial_state (list, optional): The initial state of quadrotor. Defaults to [0, 0, 0, 0, 0, 0, 0, 0, 0, 0, 0, 0].
    """

    # Constructing time steps
    time_range = np.arange(0, total_time + time_step, time_step)
    total_time_steps = len(time_range)

    x0 = np.zeros(16,)

    # 12 is the number of state elements, total_time_steps is the state at each time step
    x_tot = np.zeros((16, total_time_steps))

    # The first time step is equal to the initial state of the quadrotor
    x_tot[:, 0] = initial_state

    # For plotting controls to see if constraints violated
    control_matrix = np.zeros((4, total_time_steps))

    # At each time-step, update the position array x_tot with the nonlinear dynamics (Euler Loop)
    for j in range(1, total_time_steps):
        state_change, control = nonlinear_dynamics_integral(
            j, x0, target_state)
        x0 = state_change * time_step + x0
        control_matrix[:, j] = control
        x_tot[:, j] = x0 * 3

    return x_tot, control_matrix, time_range


def simulate_quadrotor_linear_integral_controller(target_state, initial_state=[0, 0, 0, 0, 0, 0, 0, 0, 0, 0, 0, 0, 0, 0, 0, 0],
                                                  time_span=[0, 10]):
    """
        This function simulates the quadrotor moving from a an initial point, taking off to a desired point,
       and hovering around this desired point, but uses the integral controller matrix Kc.
       Initial state has 16 components for integral controller specifically.

    """

    Ac = np.zeros((4, 4))
    Bc = np.eye(4)

    Acl = np.block(
        [
            # Block 1: A-BK and BKc should have the same row dimensions
            [A - B @ K, B @ Kc],
            # Block 2: -BcC and Ac should have the same row dimensions
            [-Bc @ C, Ac]
        ]
    )
    Bcl = np.vstack([np.zeros((12, 4)), Bc])

    sol_linear = solve_ivp(linear_dynamics_integral, time_span, initial_state, args=(
        Acl, Bcl, target_state), dense_output=True)

    # Obtain results from the solved differential equations
    # x, y, z positions
    x, y, z = sol_linear.y[1], sol_linear.y[3], sol_linear.y[5]
    # roll, pitch, yaw
    roll, pitch, yaw = sol_linear.y[7], sol_linear.y[9], sol_linear.y[11]
    t = sol_linear.t  # Time

    display_plot2(t, x, y, z)

    bound_time_steps = np.linspace(
        time_span[0], time_span[1], len(force_before_bound))
    plot_force_comparison(bound_time_steps)


def simulate_quadrotor_linear_controller(target_state, initial_state=[0, 0, 0, 0, 0, 0, 0, 0, 0, 0, 0, 0], time_span=[0, 10], bounds=(0, 0)):
    """This function simulates the quadrotor moving from a an initial state, taking off to a desired state,
       and hovering around this desired point using only the feedback matrix K of the feedforward controller.
       This function models the change in the quadrotor's movement using only linear dynamics.

    Args:
        initial_state (array): The initial state of the quadrotor,default 0
        time_span (array)[start, end]: The time span over which to model the flight of the quadrotor, default 0, 10
        target_state (array): Goal state of the drone. ( 12 x 1 array)
    """

    # Solve the linear dynamics using solve_ivp
    sol_linear = solve_ivp(linear_dynamics_ivp, time_span, initial_state, args=(
        A, B, target_state, bounds), dense_output=True)

    # Obtain results from the solved differential equations
    # x, y, z positions
    x, y, z = sol_linear.y[1], sol_linear.y[3], sol_linear.y[5]
    t = sol_linear.t
    display_plot(t, x, y, z)

    bound_time_steps = np.linspace(
        time_span[0], time_span[1], len(force_before_bound))
    plot_force_comparison(bound_time_steps)


def display_plot(t, x, y, z):
    """
    This function takes time and position data and creates 3D and 2D plots
    to visualize the trajectory and movement of the quadrotor.
    This still does not work perfectly.

    Args:
        t (array): Time data.
        x (array): X position data.
        y (array): Y position data.
        z (array): Z position data.
    """

    # Check if all values in x and y are zero or very close to zero
    if np.allclose(x, 0) and np.allclose(y, 0):
        x = np.ones_like(t)  # Set all x values to 1
        y = np.ones_like(t)  # Set all y values to 1

    # Create a figure for the Position vs. Time plot and the 2D plane plots
    fig = plt.figure(figsize=(15, 12))

    # Subplot 1: 3D Trajectory Plot (Figure-8)
    ax1 = fig.add_subplot(221, projection='3d')
    ax1.plot(x, y, z, label='Trajectory', color='b', linewidth=2)
    ax1.set_title('Quadrotor 3D Trajectory', fontsize=14, fontweight='bold')
    ax1.set_xlabel('X Position (m)', fontsize=12)
    ax1.set_ylabel('Y Position (m)', fontsize=12)
    ax1.set_zlabel('Z Position (m)', fontsize=12)
    ax1.legend(loc='best', fontsize=10)
    ax1.grid(True)

    # Manually set limits for x, y axes to avoid labels like 1e-15
    if np.allclose(x, 0):
        ax1.set_xlim([0, 1])
    if np.allclose(y, 0):
        ax1.set_ylim([0, 1])

    # Subplot 2: Position over Time (x, y, z)
    ax2 = fig.add_subplot(222)
    ax2.plot(t, x, label='x(t)', color='r',
             linestyle='--', marker='s', markersize=4)
    ax2.plot(t, y, label='y(t)', color='g',
             linestyle='-.', marker='^', markersize=4)
    ax2.plot(t, z, label='z(t)', color='b',
             linestyle='-', marker='o', markersize=4)
    ax2.set_xlabel('Time (s)', fontsize=12)
    ax2.set_ylabel('Position (m)', fontsize=12)
    ax2.set_title('Position vs. Time (x, y, z)',
                  fontsize=14, fontweight='bold')
    ax2.legend(loc='best', fontsize=10)
    ax2.grid(True)

    # Subplot 3: XY Plane (Top-down view of x and y positions)
    ax3 = fig.add_subplot(223)
    ax3.plot(x, y, color='purple', linestyle='-', marker='o', markersize=4)
    ax3.set_xlabel('X Position (m)', fontsize=12)
    ax3.set_ylabel('Y Position (m)', fontsize=12)
    ax3.set_title('XY Plane (Top-down view)', fontsize=14, fontweight='bold')
    ax3.grid(True)

    # Subplot 4: XZ Plane (Side view of x and z positions)
    ax4 = fig.add_subplot(224)
    ax4.plot(x, z, color='orange', linestyle='-', marker='o', markersize=4)
    ax4.set_xlabel('X Position (m)', fontsize=12)
    ax4.set_ylabel('Z Position (m)', fontsize=12)
    ax4.set_title('XZ Plane (Side view)', fontsize=14, fontweight='bold')
    ax4.grid(True)

    # Adjust layout to avoid overlap
    plt.tight_layout()

    # Show the plots
    plt.show()


def plot_force_comparison(time_values):
    """
    Plots the force values and torques before and after clipping over time.
    """
    plt.figure(figsize=(15, 10))  # Increase figure size for more subplots

    # Plot nonlinear dynamics forces (before and after clipping)
    # plt.subplot(4, 2, 1)
    plt.plot(time_values, force_before_bound,
             label='Force before clipping', color='r', linestyle='--')
    plt.plot(time_values, force_after_bound,
             label='Force after clipping', color='b')
    plt.xlabel('Time (s)')
    plt.ylabel('Force (N)')
    plt.title('Force Before and After Clipping')
    plt.legend()
    plt.grid(True)

    # Adjust layout to avoid overlap
    plt.tight_layout()
    plt.show()


def simulate_quadrotor_nonlinear_controller(target_state, initial_state=[0, 0, 0, 0, 0, 0, 0, 0, 0, 0, 0, 0], time_span=[0, 20], bounds=(0, 0)):
    """
    This function simulates the quadrotor moving from a an initial point, taking off to a desired point,
       and hovering around this desired point, but using non-linear dynamics

    Args:
        target_state: Goal state where drone needs to go to
    """

    sol_nonlinear = solve_ivp(nonlinear_dynamics_ivp, time_span, initial_state, args=(
        target_state, bounds), dense_output=True)

    # x, y, z positions
    x, y, z = sol_nonlinear.y[1], sol_nonlinear.y[3], sol_nonlinear.y[5]
    # roll, pitch, yaw
    roll, pitch, yaw = sol_nonlinear.y[7], sol_nonlinear.y[9], sol_nonlinear.y[11]
    t = sol_nonlinear.t  # Time

    display_plot2(t, x, y, z)

    bound_time_steps = np.linspace(
        time_span[0], time_span[1], len(force_before_bound))
    plot_force_comparison(bound_time_steps)


def simulate_figure_8_srg(At=2, Bt=1, omega=0.5, z0=1):
    """This function simulates the flight of a quadrotor in a figure-eight trajectory using the State Reference Governor (SRG) method

    Args:
        A (float): amplitude along x-axis
        B (float): amplitude along y-axis
        omega (float): angular velocity
        z0 (float): constant altitude
    """

    # Simulate only for one full time period T (start and end at the same point)
    T = 2*np.pi/omega
    # Number of time steps, this determines the precision of the figure-8 trajectory
    tt = np.linspace(0, T, 100)

    # Obtaining the coordinates (trajectory) for each timestep in time_interval_range
    # Since z0 is constant, we'll add it manually here.
    x = At * np.sin(omega * tt)
    y = Bt * np.sin(2 * omega * tt)

    # Create waypoints to represent target state at each time step in tt
    target_state = np.array([
        [0, x[i], 0, y[i], 0, z0, 0, 0, 0, 0, 0, 0, 0, 0, 0, 0]
        for i in range(len(tt))
    ])

    # Create a zero state, because it has to start from (0, 0, 0) and move to (0, 0, 1) before starting the figure-8
    zero_state = np.zeros(16)
    target_state = np.vstack((zero_state, target_state))

    # This is to remember the whole journey including intermediate steps between waypoints
    x_trajectory = []

    # Now make it move according to the new target states
    # Main loop that runs the figure-8 trajectory

    length, _ = target_state.shape
    for i in range(length - 1):
        print(f'\r\033[92mIteration: {i+1}/{length}\033[0m', end='')
        # results, control, time_interval, _ = SRG_Simulation_Linear(
        #     desired_state=target_state[i+1], initial_state=target_state[i])
        results, control, time_interval, _ = SRG_Simulation_Nonlinear(
            desired_state=target_state[i+1], initial_state=target_state[i], ell_star_figure8=True)
        x_trajectory.append(results[:, -1])

    print("\n")

    # Converting the python list into numpy array
    x_trajectory = np.vstack(x_trajectory)

    # Extract x, y, z from indices 1, 3, and 5 in x_trajectory
    x_vals = x_trajectory[:, 1]
    y_vals = x_trajectory[:, 3]
    z_vals = x_trajectory[:, 5]
    time_vals = np.linspace(0, T, len(x_trajectory))

    # Plotting
    fig = plt.figure(figsize=(18, 12))
    fig.suptitle(f"""Quadrotor Figure-8 Path With Amplitude X: {At}, Amplitude Y: {
                 Bt}, and Angular Velocity {omega}""", fontsize=14)

    # Create 2x2 subplots
    axs = fig.add_subplot(2, 2, 1)
    axs.set_title("Quadrotor Figure-8 Path")
    axs.plot(x_vals, y_vals, label="Path of Quadrotor in Figure Eight")
    axs.set_xlabel("X (meters)")
    axs.set_ylabel("Y (meters)")

    # Plotting X-coordinate over time
    axs = fig.add_subplot(2, 2, 2)
    axs.plot(time_vals, x_vals, label="X-coordinate over time")
    axs.set_xlabel("Time (seconds)")
    axs.set_ylabel("X (meters)")
    axs.set_title("X-Coordinates of the Quadrotor Over Time")

    # Plotting Y-coordinate over time
    axs = fig.add_subplot(2, 2, 3)
    axs.plot(time_vals, y_vals, label="Y-coordinate over time")
    axs.set_xlabel("Time (seconds)")
    axs.set_ylabel("Y (meters)")
    axs.set_title("Y-Coordinates of the Quadrotor Over Time")

    # Plotting Z-coordinate over time (constant altitude)
    axs = fig.add_subplot(2, 2, 4)
    axs.plot(time_vals, z_vals, label="Z-coordinate over time")
    axs.set_xlabel("Time (seconds)")
    axs.set_ylabel("Z (meters)")
    axs.set_title("Z-Coordinates of the Quadrotor Over Time")

    # Adding a 3D plot to show x_vals, y_vals, and z_vals trajectory
    fig_3d = plt.figure(figsize=(10, 8))
    ax_3d = fig_3d.add_subplot(111, projection='3d')
    ax_3d.plot(x_vals, y_vals, z_vals,
               label="3D Path of Quadrotor in Figure Eight")
    ax_3d.set_xlabel("X (meters)")
    ax_3d.set_ylabel("Y (meters)")
    ax_3d.set_zlabel("Z (meters)")
    ax_3d.set_title("3D Trajectory of Quadrotor Figure-8 Path")
    ax_3d.legend()

    plt.tight_layout(rect=[0, 0, 1, 0.96])
    plt.show()


def plot_SRG_simulation(time_interval, xx, target_state, kappas):
    """Plots the results of the SRG simulation

    Args:
        time_interval (Vector): A vector of time steps
        xx (Matrix): The stacked matrix containing states at each time step from Euler simulation
        target_state (Vector): The target states for X, Y, and Z
        kappas (Vector): The values of kappa over time
    """

    # Plotting results
    fig = plt.figure(figsize=(12, 10))
    fig.suptitle(f"""Reference Governor Flight. \n Target state X: {
                 target_state[1]}, Y: {target_state[3]}, and Z: {target_state[5]}""")

    # Change in X over time
    ax1 = fig.add_subplot(3, 2, 1)
    ax1.plot(xx[1, :], label='X Change')
    ax1.set_title('Change in X')
    ax1.set_xlabel('Time')
    ax1.set_ylabel('X Position')

    # Change in Y over time
    ax2 = fig.add_subplot(3, 2, 2)
    ax2.plot(xx[3, :], label='Y Change', color='orange')
    ax2.set_title('Change in Y')
    ax2.set_xlabel('Time')
    ax2.set_ylabel('Y Position')

    # Change in Z over time
    ax3 = fig.add_subplot(3, 2, 3)
    ax3.plot(xx[5, :], label='Z Change', color='green')
    ax3.set_title('Change in Z')
    ax3.set_xlabel('Time')
    ax3.set_ylabel('Z Position')

    # 3D plot of X, Y, Z states
    ax4 = fig.add_subplot(3, 2, 4, projection='3d')
    ax4.plot(xx[1, :], xx[3, :], xx[5, :],
             label='3D Trajectory', color='purple')
    ax4.set_title('3D State Trajectory')
    ax4.set_xlabel('X Position')
    ax4.set_ylabel('Y Position')
    ax4.set_zlabel('Z Position')

    # Kappas over time
    ax5 = fig.add_subplot(3, 1, 3)
    ax5.plot(kappas, label='Kappas', color='red')
    ax5.set_title('Kappas over Time')
    ax5.set_xlabel('Time')
    ax5.set_ylabel('Kappa Value')

    plt.tight_layout(rect=[0, 0.03, 1, 0.95])  # Adjust layout to fit the title
    plt.savefig("simulation.png", dpi=300)
    plt.close(fig)  # Close the figure to free memory


def plot_IC_simulation(xx, target_state):
    """Plots the results of the IC simulation

    Args:
        time_interval (Vector): A vector of time steps
        xx (Matrix): The stacked matrix containing states at each time step from Euler simulation
        target_state (Vector): The target states for X, Y, and Z
        kappas (Vector): The values of kappa over time
    """

    # Plotting results
    fig = plt.figure(figsize=(8, 5))
    fig.suptitle(f"""Integral Controller Flight. \n Target state X: {
                 target_state[1]}, Y: {target_state[3]}, and Z: {target_state[5]}""")

    # Change in X over time
    ax1 = fig.add_subplot(3, 2, 1)
    ax1.plot(xx[1, :], label='X Change')
    ax1.set_title('Change in X')
    ax1.set_xlabel('Time')
    ax1.set_ylabel('X Position')

    # Change in Y over time
    ax2 = fig.add_subplot(3, 2, 2)
    ax2.plot(xx[3, :], label='Y Change', color='orange')
    ax2.set_title('Change in Y')
    ax2.set_xlabel('Time')
    ax2.set_ylabel('Y Position')

    # Change in Z over time
    ax3 = fig.add_subplot(3, 2, 3)
    ax3.plot(xx[5, :], label='Z Change', color='green')
    ax3.set_title('Change in Z')
    ax3.set_xlabel('Time')
    ax3.set_ylabel('Z Position')

    # 3D plot of X, Y, Z states
    ax4 = fig.add_subplot(3, 2, 4, projection='3d')
    ax4.plot(xx[1, :], xx[3, :], xx[5, :],
             label='3D Trajectory', color='purple')
    ax4.set_title('3D State Trajectory')
    ax4.set_xlabel('X Position')
    ax4.set_ylabel('Y Position')
    ax4.set_zlabel('Z Position')

    plt.tight_layout(rect=[0, 0.03, 1, 0.95])  # Adjust layout to fit the title
    plt.savefig("simulation.png", dpi=300)
    plt.close(fig)  # Close the figure to free memory


def plot_SRG_controls(time_interval, controls, target_state):
    """Plots the control variables with constraints for the SRG simulation.

    Args:
        time_interval (Vector): A vector of time steps.
        controls (Matrix): A 4xN matrix where each row represents a control variable over time.
        target_state (Vector): The target state
    """
    fig, axs = plt.subplots(2, 2, figsize=(12, 8))
    fig.suptitle(f"""SRG Control Variables with Constraints and Target X = {
                 target_state[1]}, Y = {target_state[3]}, Z = {target_state[5]}""")

    # Plot for controls[0]
    axs[0, 0].plot(controls[0, :], label='Control 1')
    axs[0, 0].axhline(y=6, color='red', linestyle='--',
                      label='Constraint at 6')
    axs[0, 0].set_title('Control Variable 1')
    axs[0, 0].set_xlabel('Time')
    axs[0, 0].set_ylabel('Control 1')
    axs[0, 0].legend()

    # Plot for controls[1]
    axs[0, 1].plot(controls[1, :], label='Control 2')
    axs[0, 1].axhline(y=0.005, color='red', linestyle='--',
                      label='Constraint at 0.005')
    axs[0, 1].set_title('Control Variable 2')
    axs[0, 1].set_xlabel('Time')
    axs[0, 1].set_ylabel('Control 2')
    axs[0, 1].legend()

    # Plot for controls[2]
    axs[1, 0].plot(controls[2, :], label='Control 3')
    axs[1, 0].axhline(y=0.005, color='red', linestyle='--',
                      label='Constraint at 0.005')
    axs[1, 0].set_title('Control Variable 3')
    axs[1, 0].set_xlabel('Time')
    axs[1, 0].set_ylabel('Control 3')
    axs[1, 0].legend()

    # Plot for controls[3]
    axs[1, 1].plot(controls[3, :], label='Control 4')
    axs[1, 1].axhline(y=0.005, color='red', linestyle='--',
                      label='Constraint at 0.005')
    axs[1, 1].set_title('Control Variable 4')
    axs[1, 1].set_xlabel('Time')
    axs[1, 1].set_ylabel('Control 4')
    axs[1, 1].legend()

    plt.tight_layout()
    plt.savefig("controls.png", dpi=300)
    plt.close(fig)


def SRG_Simulation_Linear(desired_state, time_steps=0.001,
                          initial_state=np.array([0, 0, 0, 0, 0, 0, 0, 0, 0, 0, 0, 0, 0, 0, 0, 0]), figure8waypoints=None):
    """The state-reference governor simulation with linear dynamics

    Args:
        desired_state (vector): The target state
        time_steps (float, optional): The time steps. Defaults to 0.001.
        initial_state (vector, optional): The initial state. Defaults to np.array([0, 0, 0, 0, 0, 0, 0, 0, 0, 0, 0, 0, 0, 0, 0, 0]).

    Returns:
        Matrix: The state-matrix of the Euler simulation
    """
    print("In Linear SRG")
    x0 = initial_state
    desired_coord = None

    desired_coord = np.zeros(4)
    desired_coord[0] = desired_state[1]
    desired_coord[1] = desired_state[3]
    desired_coord[2] = desired_state[5]
    desired_coord[3] = desired_state[11]

    # Initial feasible control vk (a 4x1 vector)
    # (the first valid point along the line from A to B), this serves as the starting point
    vk = 0.001 * desired_coord

    # ime interval for the continuous-time system
    # change time to longer!!!! ERROR
    time_interval = np.arange(0, 35 + time_steps, time_steps)
    # This is filled with 0.001, 0.002, 0.003 etc

    # Number of time steps for Euler’s method loop
    N = len(time_interval)

    # S is a constraint matrix that uses the feedback matrices K and Kc. S @ x needs to be less than the constraints
    S = np.block([[-K, Kc],
                  [K, -Kc]])

    # Defining the blocks for integral control, we need to use discrete versions of A_cl and B_cl
    # so we obtain Ad and Bd to use in governor
    Ac = np.zeros((4, 4))
    Bc = np.eye(4)

    Acl = np.block([
        [A - B @ K, B @ Kc],
        [-Bc @ C, Ac]
    ])

    Bcl = np.vstack([np.zeros((12, 4)), Bc])
    Ccl = np.hstack((C, np.zeros((C.shape[0], C.shape[0]))))
    Dcl = np.zeros((C.shape[0], B.shape[1]))

    sys = ctrl.ss(Acl, Bcl, Ccl, Dcl)
    sysd = ctrl.c2d(sys, 0.01)

    # The final discrete matrices to use in the closed-loop system
    Ad = sysd.A
    Bd = sysd.B

    # Reference Governor Initialization
    lstar = 1000
    I = np.eye(16)
    Hx = []
    Hv = []
    h = []
    s = np.array([6, 0.005, 0.005, 0.005, 6, 0.005, 0.005, 0.005])
    S = np.block([[-K, Kc], [K, -Kc]])

    # Build Hx, Hv, and h matrices
    for l in range(1, lstar + 1):
        Hx.append(S @ np.linalg.matrix_power(Ad, l))
        Hv.append(S @ np.linalg.inv(I - Ad) @
                  (I - np.linalg.matrix_power(Ad, l)) @ Bd)
        h.append(s)

    Hx = np.vstack(Hx + [np.zeros((8, 16))])
    Hv = np.vstack(Hv + [S @ np.linalg.inv(I - Ad) @ Bd])
    h = np.hstack(h + [s * 0.99])

    # Initialize x array (evolving state over time)
    xx = np.zeros((16, N))
    xx[:, 0] = x0.flatten()

    # The control function for Euler simulation

    def qds_dt(x, uc, Acl, Bcl):
        # Integral control (linear version)
        a = Acl @ x + Bcl @ uc
        return a

    # Main simulation loop for SRG Euler simulation
    ts1 = 0.01
    vk_values = []
    controls = np.zeros((4, N))
    kappas = []
    x_old = None
    indexwaypoints = 0

    for i in range(1, N):

        t = round((i - 1) * time_steps, 6)

        if (t % ts1) < time_steps and i != 1:

            if x_old is not None:

                # Check for figure eight
                if figure8waypoints:

                    desired_coord, indexwaypoints = update_waypoints_function(
                        xx=x_old, waypoints=figure8waypoints, current_waypoint_index=indexwaypoints)

                kappa = rg(Hx, Hv, h, desired_coord, vk, x_old)
                kappas.append(kappa)
                vk = vk + kappa * (desired_coord - vk)

            x_old = np.block([xx[:, i-1]])

        vk_values.append(vk)

        # Integral control
        u = -K @ xx[:12, i - 1] + Kc @ xx[12:16, i - 1]
        controls[:, i] = u.reshape(1, 4)[0]
        xx[12:, i] = xx[12:, i-1] + \
            (vk.reshape(1, 4)[0] - xx[[1, 3, 5, 11], i-1]) * time_steps
        xx[:12, i] = xx[:12, i-1] + \
            qds_dt(xx[:, i-1], u, Acl, Bcl)[:12] * time_steps

    return xx, controls, time_interval, kappas, vk_values


def rg(Hx, Hv, h, r, vk, xx):
    M = Hx.shape[0]
    k = np.zeros(M)

    for j in range(M):

        alpha = Hv[j, :] @ (r - vk)
        beta = h[j] - Hx[j, :] @ xx - Hv[j, :] @ vk

        if alpha > 0:
            k[j] = beta / alpha
        else:
            k[j] = 1
        if beta < 0:
            k[j] = 0

        kappa = min(k)
    return kappa


def calculate_control(curstate_integral):
    control = np.block([-K, Kc]) @ curstate_integral
    return control


def update_waypoints_function(xx, waypoints, current_waypoint_index):
    """
    Used to update waypoints and fly figure 8 in simulations.
    """
    delta_x = waypoints[current_waypoint_index][0] - xx[1]  # Index 1 for x
    delta_y = waypoints[current_waypoint_index][1] - xx[3]  # Index 3 for y
    delta_z = waypoints[current_waypoint_index][2] - xx[5]  # Index 5 for z

    # Compute Euclidean distance
    distance = np.sqrt(delta_x**2 + delta_y**2 + delta_z**2)

    if distance < 0.1 and current_waypoint_index < len(waypoints) - 1:
        # Move to the next waypoint
        new_waypoint_index = current_waypoint_index + 1
        print(f"""Reached waypoint {current_waypoint_index}. Switching to waypoint {
              new_waypoint_index}.""")
        return waypoints[new_waypoint_index], new_waypoint_index
    else:
        return waypoints[current_waypoint_index], current_waypoint_index


def SRG_Simulation_Nonlinear(desired_state, time_steps=0.001,
                             initial_state=np.array([0, 0, 0, 0, 0, 0, 0, 0, 0, 0, 0, 0, 0, 0, 0, 0]), figure8waypoints=None):

    print("In SRG Simulation_Nonlinear function")
    x0 = initial_state
    desired_coord = None

    desired_coord = np.zeros(4)
    desired_coord[0] = desired_state[1]
    desired_coord[1] = desired_state[3]
    desired_coord[2] = desired_state[5]
    desired_coord[3] = desired_state[11]

    # Initial feasible control vk (a 4x1 vector)
    # (the first valid point along the line from A to B), this serves as the starting point
    vk = 0.001 * desired_coord

    # time interval for the continuous-time system
    time_interval = np.arange(0, 65 + time_steps, time_steps)
    # This is filled with 0.001, 0.002, 0.003 etc

    # Number of time steps for Euler’s method loop
    N = len(time_interval)

    # Defining the blocks for integral control, we need to use discrete versions of A_cl and B_cl
    # so we obtain Ad and Bd to use in governor
    Ac = np.zeros((4, 4))
    Bc = np.eye(4)

    Acl = np.block([
        [A - B @ K, B @ Kc],
        [-Bc @ C, Ac]
    ])

    Bcl = np.vstack([np.zeros((12, 4)), Bc])
    Ccl = np.hstack((C, np.zeros((C.shape[0], C.shape[0]))))
    Dcl = np.zeros((C.shape[0], B.shape[1]))

    sys = ctrl.ss(Acl, Bcl, Ccl, Dcl)
    sysd = ctrl.c2d(sys, 0.01)

    # The final discrete matrices to use in the closed-loop system
    Ad = sysd.A
    Bd = sysd.B

    # Reference Governor Initialization
    lstar = 500
    I = np.eye(16)
    Hx = []
    Hv = []
    h = []
    s = np.array([6, 0.005, 0.005, 0.005, 6, 0.005, 0.005, 0.005])
    S = np.block([[-K, Kc], [K, -Kc]])

    # Build Hx, Hv, and h matrices
    for l in range(1, lstar + 1):
        Hx.append(S @ np.linalg.matrix_power(Ad, l))
        Hv.append(S @ np.linalg.inv(I - Ad) @
                  (I - np.linalg.matrix_power(Ad, l)) @ Bd)
        h.append(s)

    Hx = np.vstack(Hx + [np.zeros((8, 16))])
    Hv = np.vstack(Hv + [S @ np.linalg.inv(I - Ad) @ Bd])
    h = np.hstack(h + [s * 0.99])

    # Initialize x array (evolving state over time)
    xx = np.zeros((16, N))
    xx[:, 0] = x0.flatten()

    # The control function for Euler simulation
    def qds_dt_nonlinear(x, target, vk):

        u, Px, v, Py, w, Pz, p, phi, q, theta, r, psi, i1, i2, i3, i4 = x

        control = calculate_control(x)

        # Updating integral states
        error = np.array([vk[0] - x[1], vk[1] - x[3],
                         vk[2] - x[5], vk[3] - x[11]])

        F0 = control[0]  # + Mq * g
        TauPhi = control[1]     # Roll torque
        TauTheta = control[2]   # Pitch torque
        TauPsi = control[3]     # Yaw Torque

        # Calculating the non-linear change dynamics for linear velocities (equation 3 slide 32)
        uDot = ((r * v) - (q * w)) + (-g * np.sin(theta))
        vDot = ((p * w) - (r * u)) + (g * np.cos(theta) * np.sin(phi))
        wDot = ((q * u) - (p * v)) + \
            (g * np.cos(theta) * np.cos(phi)) + (-F0 / Mq)

        # Calculating the non-linear change dynamics for angular velocities (equation 4 slide 32)
        pDot = (((Jy - Jz) / Jx) * q * r) + ((1 / Jx) * TauPhi)
        qDot = (((Jz - Jx) / Jy) * p * r) + ((1 / Jy) * TauTheta)
        rDot = (((Jx - Jy) / Jz) * p * q) + ((1 / Jz) * TauPsi)

        PxDot = u
        PyDot = v
        PzDot = w

        state_dot = [
            uDot, PxDot, vDot, PyDot, wDot, PzDot,
            pDot, p, qDot, q, rDot, r,
            error[0], error[1], error[2], error[3]
        ]

        state_dot = np.array([float(el) for el in state_dot])

        return state_dot, control

    # Main simulation loop for SRG Euler simulation
    # Sampling time for reference governor (ts1 > time_steps)
    # This ts1 should be 0.01 since the rg is running slower
    ts1 = 0.01
    controls = np.zeros((4, N))
    kappas = []
    vk_values = []
    x_old = None
    indexwaypoints = 0

    for i in range(1, N):
        print(f"\r\033[92mIteration: {i}/{N}\033[0m", end='')
        t = round((i - 1) * time_steps, 6)
        if (t % ts1) < time_steps and i != 1:
            if x_old is not None:
                # only used when giving multiple waypoints
                if figure8waypoints:
                    desired_coord, indexwaypoints = update_waypoints_function(
                        xx=x_old, waypoints=figure8waypoints, current_waypoint_index=indexwaypoints)

                kappa = rg(Hx, Hv, h, desired_coord, vk, x_old)
                kappas.append(kappa)
                vk = vk + kappa * (desired_coord - vk)

            x_old = np.block([xx[:, i-1]])

        vk_values.append(vk)
        state_change, control = qds_dt_nonlinear(xx[:, i-1], desired_coord, vk)
        xx[:, i] = xx[:, i-1] + state_change * time_steps
        controls[:, i] = control.reshape(1, 4)[0]

    return xx, controls, time_interval, kappas, vk_values


def plot_vk_values(time_interval, vk_values):
    """
    Plots the evolution of vk components over time.
    """
    # Ensure vk_values is a NumPy array
    vk_values = np.array(vk_values)

    # Ensure the time_interval matches the vk_values length
    time_axis = time_interval[:len(vk_values)]

    # Plotting vk components
    fig = plt.figure(figsize=(12, 10))
    fig.suptitle("Evolution of $v_k$ Components Over Time")

    # Plot each component of vk
    # vk_values.shape[1] = number of vk components
    for i in range(vk_values.shape[1]):
        ax = fig.add_subplot(2, 2, i + 1)
        ax.plot(time_axis, vk_values[:, i], label=f'''$v_k[{
                i}]$''', color=plt.cm.viridis(i / vk_values.shape[1]))
        ax.set_title(f'$v_k[{i}]$ Over Time')
        ax.set_xlabel('Time (s)')
        ax.set_ylabel(f'$v_k[{i}]$ Value')
        ax.legend()
        ax.grid()

    plt.tight_layout(rect=[0, 0.03, 1, 0.95])  # Adjust layout to fit the title
    plt.savefig("vk_values.png", dpi=300)
    plt.close(fig)  # Close the figure to free memory


def generate_figure8_waypoints(radius=1.5, num_waypoints=25, z_fixed=0.5):
    """
    Generate waypoints for a figure-8 trajectory. - used as input to simulate figure 8
    """
    waypoints = []

    # Generate points along the figure-8 curve
    for i in range(num_waypoints):
        theta = i * (2 * np.pi / num_waypoints)  # Evenly spaced angles

        # Parametric equation for the figure-8
        x = radius * np.sin(theta)
        y = radius * np.sin(theta) * np.cos(theta)  # Shape of the figure-8
        z = z_fixed  # Fixed z value
        # Placeholder for any additional parameter (e.g., yaw or speed)
        u = 0.0

        # Add the waypoint as a list of floats
        waypoints.append([float(x), float(y), float(z), float(u)])
    # Ensure the last waypoint is exactly at [0, 0, z, 0] to close the figure-8
    waypoints[-1] = [0.0, 0.0, float(z_fixed), 0.0]

    return waypoints


def plot_figure88(inputarrfigure8):
    """
    Plots the figure-8 waypoints on a 2D graph (XY plane). Function used to test create figure 8 wp's function
    """
    # Extract x and y coordinates from the waypoints
    x_coords = [wp[0] for wp in inputarrfigure8]
    y_coords = [wp[1] for wp in inputarrfigure8]
    # Plot the waypoints on a 2D graph
    plt.figure(figsize=(8, 6))
    plt.plot(x_coords, y_coords, marker='o', color='b', label="Figure 8 Path")
    plt.title("Figure 8 Waypoints in XY Plane")
    plt.xlabel("X Coordinate")
    plt.ylabel("Y Coordinate")
    plt.grid(True)
    plt.legend()
    plt.show()


def plot_trajectory_vs_waypoints(xx, waypoints):
    """
    Plots the actual trajectory (from xx) over the figure-8 waypoints. 
    To show how close simulation is to actual trajectory
    """
    # Extract the actual trajectory (x, y) from xx
    x_actual = xx[1, :]  # xx[1, :] corresponds to x position over time
    y_actual = xx[3, :]  # xx[3, :] corresponds to y position over time
    # Extract the waypoints (x, y) for the figure-8 path
    x_waypoints = [wp[0] for wp in waypoints]  # Waypoint x values
    y_waypoints = [wp[1] for wp in waypoints]  # Waypoint y value
    # Plot the actual trajectory (xx) and the figure-8 waypoints
    plt.figure(figsize=(8, 8))
    # Plot the waypoints (figure-8)
    plt.plot(x_waypoints, y_waypoints, 'g--',
             label="Figure-8 Waypoints", alpha=0.6)
    # Plot the actual trajectory (xx)
    plt.plot(x_actual, y_actual, 'b-', label="Actual Trajectory", alpha=0.8)
    plt.title("Actual Trajectory vs Figure-8 Waypoints")
    plt.xlabel("X Coordinate")
    plt.ylabel("Y Coordinate")
    plt.legend()
    plt.grid(True)
    plt.axis('equal')
    plt.show()


if __name__ == '__main__':
    print("Main started")

    target_state = [
        0, 5,   # velocity and position on x
        0, 5,    # velocity and position on y
        0, 5,    # velocity and position on z
        0, 0,     # angular velocity and position thi
        0, 0,     # angular velocity and position thetha
        0, 0]     # angular velocity and position psi ]

    target_state_16 = [
        0, 100,   # velocity and position on x
        0, 100,    # velocity and position on y
        0, 100,    # velocity and position on z
        0, 0,     # angular velocity and position thi
        0, 0,     # angular velocity and position thetha
        0, 0,     # angular velocity and position psi ]
        0, 0,     # Integral states are 0s
        0, 0]

    # Run simulation for EULERS METHOD: This should work like it is Part1 in project writeup
    # In my oppinion there is a wrong frequency in this used.? 0.001 should be used
    # results, control, time_interval = simulate_nonlinear_integral_with_euler(target_state=target_state_16)
<<<<<<< HEAD
    # results, control, time_interval = simulate_linear_integral_with_euler(target_state=target_state)
    # need better plots, that show anything else than the trajectory?
    # plot_SRG_simulation(time_interval, results, target_state_16, kappas=[0]*10001)
=======
    results, control, time_interval = simulate_linear_integral_with_euler(
        target_state=target_state)
    # need better plots, that show anything else than the trajectory?
    plot_IC_simulation(results, target_state)

>>>>>>> 2316bc3c

# ----------------------------------------------------------------
# Display functions do not work/ do not display full length because now longer when flying to many wp

    # These 2 functions work. They take a while to run ~ 1hour. But then display result
    # inputarrfigure8  = [
    # [0, 0, 1,0],    # Move up to z = 1
    # [1, 0, 1,0],    # First segment of the 8: Right loop starts
    # # [1, 1, 1,0],    # Continue in a straight line
    # # [0, 1, 1,0],    # Middle of the "8"
    # # [-1, 1, 1,0],   # Left loop starts
    # # [-1, 0, 1,0],   # Continue in a straight line
    # # [0, 0, 1,0],    # Return to the center
    # # [0, 0, 0,0],    # Descend back to starting point
    # ]

    # Display functions should not use time, so that they display all of it

    # waypointsfigure8 = generate_figure8_waypoints(
    #     radius=1.0, num_waypoints=20, z_fixed=0.5)
    # print(waypointsfigure8)
    # plot_figure88(waypointsfigure8)

    # exit()

    # CHANGE 300 and 17 !! Time and lstar!!! BEFORE NIGHT !!!

<<<<<<< HEAD
    xx, controls, time_interval, kappas, vk_values= SRG_Simulation_Linear(desired_state=target_state_16)#, figure8waypoints=waypointsfigure8)
    # xx, controls, time_interval, kappas, vk_values = SRG_Simulation_Nonlinear(desired_state=target_state_16, figure8waypoints=waypointsfigure8)
    print("DOne")
    
    plot_vk_values(time_interval, vk_values)
    
    plot_SRG_simulation(time_interval, xx,
                        target_state=target_state_16, kappas=kappas)
    
    plot_SRG_controls(time_interval, controls, target_state)
    # plot_trajectory_vs_waypoints(xx, waypointsfigure8)
=======
    # xx, controls, time_interval, kappas, vk_values = SRG_Simulation_Linear(
    #     desired_state=target_state_16, figure8waypoints=None)
    # xx, controls, time_interval, kappas, vk_values = SRG_Simulation_Nonlinear(
    #     desired_state=target_state_16, figure8waypoints=None)
    print("Done")

    # plot_vk_values(time_interval, vk_values)

    # plot_SRG_simulation(time_interval, xx,
    #                     target_state=target_state_16, kappas=kappas)
>>>>>>> 2316bc3c

    # plot_SRG_controls(time_interval, controls, target_state_16)
    # plot_trajectory_vs_waypoints(xx, waypointsfigure8)

    # TODO:
    # Write the update waypoint function and include them into the loop. DONE

    # ALso throw out all the old stuff of this file .?
    # Also check if this should run with 0.01 and 0.1 like it says on file?

# ------------------------------------------------------------------

    # Chris Function: Takes forever????
    # simulate_figure_8_srg(At=9, Bt=33, omega=.5, z0=12)

    # simulate_figure8_srg_max()


# I think old stuff??    # simulate_figure_8()
    # simulate_quadrotor_nonlinear_controller(target_state=target_state)
    # print(f'Max force before bound: {np.max(force_before_bound)}')
    # print(f'Max force after bound: {np.max(force_after_bound)}')

    # clear_bound_values()
    # simulate_quadrotor_nonlinear_controller(
    # target_state=target_state, bounds=(6, 0))

    # simulate_quadrotor_linear_integral_controller(target_state=target_state_16)

    # Have not tested, or verified this simulate_figure_8 funtion
    # simulate_figure_8(At=9, Bt=33, omega=.5, z0=12)

    # # clear_bound_values()
    # simulate_quadrotor_nonlinear_controller(target_state)
    # print(f'Max force before bound: {np.max(force_before_bound)}')
    # simulate_quadrotor_linear_controller(target_state, bounds=(0.4, 0))
    # print(f'Max force after bound: {np.max(force_after_bound)}')

    # clear_bound_values()
    # simulate_quadrotor_linear_controller(target_state, bounds=(0.4, 0))

    # clear_bound_values()
    # xx, controls, time_interval, kappas= SRG_Simulation_Linear(desired_state=target_state_16)<|MERGE_RESOLUTION|>--- conflicted
+++ resolved
@@ -1256,17 +1256,11 @@
     # Run simulation for EULERS METHOD: This should work like it is Part1 in project writeup
     # In my oppinion there is a wrong frequency in this used.? 0.001 should be used
     # results, control, time_interval = simulate_nonlinear_integral_with_euler(target_state=target_state_16)
-<<<<<<< HEAD
-    # results, control, time_interval = simulate_linear_integral_with_euler(target_state=target_state)
-    # need better plots, that show anything else than the trajectory?
-    # plot_SRG_simulation(time_interval, results, target_state_16, kappas=[0]*10001)
-=======
     results, control, time_interval = simulate_linear_integral_with_euler(
         target_state=target_state)
     # need better plots, that show anything else than the trajectory?
     plot_IC_simulation(results, target_state)
 
->>>>>>> 2316bc3c
 
 # ----------------------------------------------------------------
 # Display functions do not work/ do not display full length because now longer when flying to many wp
@@ -1294,7 +1288,6 @@
 
     # CHANGE 300 and 17 !! Time and lstar!!! BEFORE NIGHT !!!
 
-<<<<<<< HEAD
     xx, controls, time_interval, kappas, vk_values= SRG_Simulation_Linear(desired_state=target_state_16)#, figure8waypoints=waypointsfigure8)
     # xx, controls, time_interval, kappas, vk_values = SRG_Simulation_Nonlinear(desired_state=target_state_16, figure8waypoints=waypointsfigure8)
     print("DOne")
@@ -1305,8 +1298,6 @@
                         target_state=target_state_16, kappas=kappas)
     
     plot_SRG_controls(time_interval, controls, target_state)
-    # plot_trajectory_vs_waypoints(xx, waypointsfigure8)
-=======
     # xx, controls, time_interval, kappas, vk_values = SRG_Simulation_Linear(
     #     desired_state=target_state_16, figure8waypoints=None)
     # xx, controls, time_interval, kappas, vk_values = SRG_Simulation_Nonlinear(
@@ -1317,7 +1308,6 @@
 
     # plot_SRG_simulation(time_interval, xx,
     #                     target_state=target_state_16, kappas=kappas)
->>>>>>> 2316bc3c
 
     # plot_SRG_controls(time_interval, controls, target_state_16)
     # plot_trajectory_vs_waypoints(xx, waypointsfigure8)
