import numpy as np
from scipy.integrate import solve_ivp
import matplotlib.pyplot as plt
import pandas as pd
import scipy.io
from mpl_toolkits.mplot3d import Axes3D


#variables:
#Mass of the quadrotor (kilograms)
Mq = 0.6
#Arm length of the quadrotor (meters)
L = (0.2159/2)
#Acceleration due to gravity
g = 9.81
#Mass of the central sphere of the quadrotor (Kilograms)
Ms = 0.410
#Radius of the central sphere (meters)
R = 0.0503513
#Mass of the propellor (kilograms)
Mprop = 0.00311
#Mass of motor + propellor
Mm = 0.036 + Mprop
#Moment of inertia for x direction
Jx = ((2 * Ms * R**2) / 5) + (2 * L**2 * Mm)
#Moment of inertia for y direction
Jy = ((2 * Ms * R**2) / 5) + (2 * L**2 * Mm)
#Moment of inertia for z direction
Jz = ((2 * Ms * R**2) / 5) + (4 * L**2 * Mm)
m = Mq

#The control matrix K
ControllerMatrix = scipy.io.loadmat("ControllerMatrices\K.mat")
K = ControllerMatrix['K']
#The integral control matrix Kc
ControllerMatrixC = scipy.io.loadmat("ControllerMatrices\Kc.mat")
Kc = ControllerMatrixC['Kc']


def nonlinear_dynamics( t, curstate, A, B, target_state):
    """Modeling the non-linear dynamics of the quadrotor. The non-linear dynamics tell you how
       the state of the quadrotor changes with regards to three things
       1. The current state of the quadrotor
       2. The input controls into the quadrotor
       3. The current forces of physics

    Args:
        state (array): A vector of the current state of the quadrotor
        control_input (dictionary): A dictionary defining the input forces, will get transformed into vector

    Returns:
        array: An array defining the change in the state for each dimension of the quadrotor
    """

    u, Px, v, Py, w, Pz , phi, p, theta, q, psi, r = curstate


        # Initialize an empty list to store the errors
    error = []
    
    # Iterate exactly 12 times (assuming target_state and curstate have at least 12 elements)
    for i in range(12):
        target = target_state[i]
        state = curstate[i]

        # Compute the difference between target and state
        difference = state - target


        # Append the result to the error list
        error.append(difference)

    #Controlling by multiplying error by negative feedback matrix K "−K(x−xeq)"
    control = -K @ (error)
    #print(f"Time: {t}, State: {curstate}")

    F = control[0] + Mq * g # Force -> Throttle
    TauPhi = control[1]     # Roll torque
    TauTheta = control[2]   # Pitch torque 
    TauPsi = control[3]     # Yaw Torque
    #print(control)

    #Calculating the non-linear change dynamics for linear velocities (equation 3 slide 32)
    uDot = ((r * v) - (q * w)) + (-g * np.sin(theta))
    vDot = ((p * w) - (r * u)) + (g * np.cos(theta) * np.sin(phi))
    wDot = ((q * u) - (p * v)) + (g * np.cos(theta) * np.cos(phi)) + (-F / m)

    #Calculating the non-linear change dynamics for angular velocities (equation 4 slide 32)
    pDot = (((Jy - Jz) / Jx) * q * r) + ((1 / Jx) * TauPhi)
    qDot = (((Jz - Jx) / Jy) * p * r) + ((1 / Jy) * TauTheta)
    rDot = (((Jx - Jy) / Jz) * p * q) + ((1 / Jz) * TauPsi)

    PxDot = u
    PyDot = v
    PzDot = w

<<<<<<< HEAD
    
    
def linear_dynamics(t, state, A, B, inputs):
=======
    # u, Px, v, Py, w, Pz , phi, p, theta, q, psi, r
    return [uDot, PxDot, vDot, PyDot, wDot, PzDot, pDot, p, qDot,q, rDot, r]

    
def linear_dynamics(t, curstate, A, B, target_state):
>>>>>>> 83d1fb60
    """Modeling the linear dynamics of the quadrotor. The linear dynamics tell you how
       the state of the quadrotor changes with regards to two things
       1. The current state of the quadrotor
       2. The input controls into the quadrotor

    Args:
        t (list): The time interval
        state (array): A vector of the current state of the quadrotor
        control_input (array): A vector of the input forces into the quadrotor, size 1X4
        A (nd-array): A given matrix for state linear dynamics (given in slides)
        B (nd-array): A given matrix for input linear dynamics (given in slides)

    Returns:
        array: An array defining the change in the state for each dimension of the quadrotor
    """
<<<<<<< HEAD
    Px, Py, Pz, u, v, w, phi, theta, psi, p, q, r = state

    #Calculating the linear change dynamics for linear positions (equation 1 slide 31)
    pDotx = (u * np.cos(theta) * np.cos(psi)) + (v * (np.sin(phi) * np.sin(theta) * np.cos(psi)) - (np.cos(phi) * np.sin(psi))) + \
    (w * (np.cos(phi) * np.sin(theta) * np.cos(psi)) + (np.sin(phi) * np.sin(psi)))

    pDoty = (u * np.cos(theta) * np.cos(psi)) + (v * (np.sin(phi) * np.sin(theta) * np.cos(psi)) + (np.cos(phi) * np.sin(psi))) + \
    (w * (np.cos(phi) * np.sin(theta) * np.cos(psi)) - (np.sin(phi) * np.sin(psi)))
=======
>>>>>>> 83d1fb60

    u, Px, v, Py, w, Pz , phi, p, theta, q, psi, r = curstate

<<<<<<< HEAD

    #Calculating the linear change dynamics for angular positions (equation 2 slide 31)
    phiDot = (1 * p) + (np.sin(phi) * np.tan(theta) * q) + (np.cos(phi) * np.tan(theta) * r)
    thetaDot = (0 * p) + (np.cos(theta) * q) + (-np.sin(phi) * r)
    psiDot = (0 * p) + (np.sin(phi) / np.cos(theta) * q) + (np.cos(phi) / np.cos(theta) * r)


    #Defining the linearized model of for x
    state = [Px, pDotx, Py, pDoty, Pz, pDotz, phiDot, phi, thetaDot, theta, psiDot, psi]
=======
>>>>>>> 83d1fb60
    
    # Initialize an empty list to store the errors
    error = []

    # Iterate exactly 12 times (assuming target_state and curstate have at least 12 elements)
    for i in range(12):
        target = target_state[i]
        state = curstate[i]

        # Compute the difference between target and state
        difference = state - target
        #print(target, " ", state)

        # Append the result to the error list
        error.append(difference)

    #Controlling by multiplying error by negative feedback matrix K "−K(x−xeq)"
    control = -K @ (error)
    # print(target_state)

    #The change in state (xDot) is equal to Ax + Bu (@ is matrix-multiplication operator)
    #x in this equation is equal to the current state and u is equal to the control control_input
    xDot = (A @ curstate) + B @ control


    return xDot


def integral_controller(targetState, state, integral, K, Kc, dt):
    """An integral controller 'remembers' errors and can adjust the quadrotor even
       in the presence of small errors. It uses the K and Kc matrix to 
       return a new input vector of forces to control the quadrotor. Its
       an implementation of a PID controller, where P is the proportional 
       control, I is an integral of the error, and D is the expected future
       change (the 'anticipatory' control).

    Args:
        targetState (array): A vector representing the target (goal) state of the quadrotor
        state (array): A vector representing the current state of the quadrotor
        integral (array): The integral term of the PID controller
        K (nd-array): A multi-dimensional array (matrix) of feedback gains for proportional control
        Kc (nd-array): A multi-dimensional array (matrix) of feedback gains for integral control
        dt (float): A number to indicate the timestep 

    Returns:
        array: A new vector of 4 values to adjust the control_input
    """

    #Putting together 4x1 error vector
    errorX = targetState[0] - state[0]
    errorY = targetState[1] - state[1]
    errorZ = targetState[2] - state[2]
    errorPsi = targetState[8] - state[8]

<<<<<<< HEAD
    error = np.array([errorX, errorY, errorZ, errorPsi]).reshape(4, 1)
    
    #Obtaining integral output
    control_output = (-K @ state) + (Kc @ error).reshape(1, 4)[0]
    
    return control_output
=======
    integral = integral + np.dot(error, dt)

    
    integral_control  = K @ error + Kc @ integral

    return integral_control
>>>>>>> 83d1fb60



def simulate_quadrotor_linear_controller(target_state, initial_state = [0, 0, 0, 0, 0, 0, 0, 0, 0, 0, 0, 0], time_span = [0, 10]):
    """This function simulates the quadrotor moving from a an initial state, taking off to a desired state,
       and hovering around this desired point using only the feedback matrix K of the feedforward controller.
       This function models the change in the quadrotor's movement using only linear dynamics.

    Args:
        initial_state (array): The initial state of the quadrotor,defaul 0
        time_span (array)[start, end]: The time span over which to model the flight of the quadrotor, default 0, 10
        target_state (array): Goal state of the drone. 
    """
    


    #Receive new control_input into the quadrotor through the controller using the error and feedback matrix K
    #control_input = feedforward_controller(target_state, initial_state)
    
    #A is a 12x12 matrix used for linear simulation (given in slide 35, lecture 3)
    # Change to make it same as on slide.?
    A = np.array([
        [0, 0, 0, 0, 0, 0, 0, 0,  0,  -g, 0,  0],
        [1, 0, 0, 0, 0, 0, 0, 0,  0,  0,  0,  0],
        [0, 0, 0, 0, 0, 0, 0, g,  0,  0,  0,  0],
        [0, 0, 1, 0, 0, 0, 0, 0,  0,  0,  0,  0],
        [0, 0, 0, 0, 0, 0, 0, 0,  0,  0,  0,  0],
        [0, 0, 0, 0, 1, 0, 0, 0,  0,  0,  0,  0],
        [0, 0, 0, 0, 0, 0, 0, 0,  0,  0,  0,  0],
        [0, 0, 0, 0, 0, 0, 1, 0,  0,  0,  0,  0],
        [0, 0, 0, 0, 0, 0, 0, 0,  0,  0,  0,  0],
        [0, 0, 0, 0, 0, 0, 0, 0,  1,  0,  0,  0],
        [0, 0, 0, 0, 0, 0, 0, 0,  0,  0,  0,  0],
        [0, 0, 0, 0, 0, 0, 0, 0,  0,  0,  1,  0]
    ]) 

    #B is a 12x4 matrix used for linear simulation (given in slide 35)
    B = np.array([
        [0, 0, 0, 0],
        [0, 0, 0, 0],
        [0, 0, 0, 0],
        [0, 0, 0, 0],
        [-1/m, 0, 0, 0],
        [0, 0, 0, 0],
        [0, 1/Jx, 0, 0],
        [0, 0, 0, 0],
        [0, 0, 1/Jy, 0],
        [0, 0, 0, 0],
        [0, 0, 0, 1/Jz],
        [0, 0, 0, 0]
    ])
    
    #Simulating the flight of the quadrotor
    #sol_linear = simulate_linear(control_input, time_span, initial_state, A, B)

    # solving the  the differential equations
    # change so that in linear_dynamics function so that state is computed inside of linear dynamics
    print("Before call")
    
    sol_linear = solve_ivp(linear_dynamics, time_span, initial_state, args=(A, B, target_state) , dense_output=True)

    print("HERE")
    print()
    print(sol_linear)


    # Obtain results from the solved differential equations
    x, y, z = sol_linear.y[1], sol_linear.y[3], sol_linear.y[5]  # x, y, z positions
    roll, pitch, yaw = sol_linear.y[7], sol_linear.y[9], sol_linear.y[11]  # roll, pitch, yaw
    t = sol_linear.t  # Time

    # Create plots and figures
    fig = plt.figure(figsize=(18, 12))
    plt.suptitle(f"Simulating the Quadrotor with Linear Dynamics and Feedforward Controller. "
                f"Desired State is X:{target_state[1]}, Y:{target_state[3]}, Z:{target_state[5]}")

    # 3D Trajectory Plot
    ax1 = fig.add_subplot(221, projection='3d')
    ax1.plot(x, y, z, label='3D Trajectory', color='b', linewidth=2, marker='o')
    ax1.set_title('Quadrotor 3D Trajectory', fontsize=14, fontweight='bold')
    ax1.legend(loc='upper left', fontsize=10)
    ax1.grid(True)

    # Position over Time (x, y, z)
    ax2 = fig.add_subplot(222)
    ax2.plot(t, x, label='x(t)', color='r', linestyle='--', marker='s', markersize=4)
    ax2.plot(t, y, label='y(t)', color='g', linestyle='-.', marker='^', markersize=4)
    ax2.plot(t, z, label='z(t)', color='b', linestyle='-', marker='o', markersize=4)
    ax2.set_xlabel('Time (s)', fontsize=12)
    ax2.set_ylabel('Position (m)', fontsize=12)
    ax2.set_title('Position vs. Time', fontsize=14, fontweight='bold')
    ax2.legend(loc='best', fontsize=10)
    ax2.grid(True)

    # Orientation over Time (roll, pitch, yaw)
    ax3 = fig.add_subplot(223)
    ax3.plot(t, roll, label='Roll (rad)', color='r', linestyle='-', marker='s', markersize=4)
    ax3.plot(t, pitch, label='Pitch (rad)', color='g', linestyle='--', marker='^', markersize=4)
    ax3.plot(t, yaw, label='Yaw (rad)', color='b', linestyle='-.', marker='o', markersize=4)
    ax3.set_xlabel('Time (s)', fontsize=12)
    ax3.set_ylabel('Orientation (rad)', fontsize=12)
    ax3.set_title('Orientation vs. Time', fontsize=14, fontweight='bold')
    ax3.legend(loc='best', fontsize=10)
    ax3.grid(True)

    # Height over Time (for hovering behavior)
    ax4 = fig.add_subplot(224)
    ax4.plot(t, z, label='Height (z)', color='m', linestyle='-', marker='o', markersize=4)
    ax4.set_xlabel('Time (s)', fontsize=12)
    ax4.set_ylabel('Height (m)', fontsize=12)
    ax4.set_title('Height vs. Time', fontsize=14, fontweight='bold')
    ax4.legend(loc='best', fontsize=10)
    ax4.grid(True)

    # Adjust layout to avoid overlap
    plt.tight_layout(pad=3.0)

    # Show the figure
    plt.show()




def simulate_quadrotor_nonlinear_controller(target_state, initial_state = [0, 0, 0, 0, 0, 0, 0, 0, 0, 0, 0, 0], time_span=[0,10]):
    """
    This function simulates the quadrotor moving from a an initial point, taking off to a desired point,
       and hovering around this desired point, but using non-linear dynamics

    Args:
        control_input (dict): A dictionary of the input force, roll, pitch, and yaw
    """
    A = np.array([
        [0, 0, 0, 0, 0, 0, 0, 0,  0,  -g, 0,  0],
        [1, 0, 0, 0, 0, 0, 0, 0,  0,  0,  0,  0],
        [0, 0, 0, 0, 0, 0, 0, g,  0,  0,  0,  0],
        [0, 0, 1, 0, 0, 0, 0, 0,  0,  0,  0,  0],
        [0, 0, 0, 0, 0, 0, 0, 0,  0,  0,  0,  0],
        [0, 0, 0, 0, 1, 0, 0, 0,  0,  0,  0,  0],
        [0, 0, 0, 0, 0, 0, 0, 0,  0,  0,  0,  0],
        [0, 0, 0, 0, 0, 0, 1, 0,  0,  0,  0,  0],
        [0, 0, 0, 0, 0, 0, 0, 0,  0,  0,  0,  0],
        [0, 0, 0, 0, 0, 0, 0, 0,  1,  0,  0,  0],
        [0, 0, 0, 0, 0, 0, 0, 0,  0,  0,  0,  0],
        [0, 0, 0, 0, 0, 0, 0, 0,  0,  0,  1,  0]
    ]) 

    #B is a 12x4 matrix used for linear simulation (given in slide 35)
    B = np.array([
        [0, 0, 0, 0],
        [0, 0, 0, 0],
        [0, 0, 0, 0],
        [0, 0, 0, 0],
        [-1/m, 0, 0, 0],
        [0, 0, 0, 0],
        [0, 1/Jx, 0, 0],
        [0, 0, 0, 0],
        [0, 0, 1/Jy, 0],
        [0, 0, 0, 0],
        [0, 0, 0, 1/Jz],
        [0, 0, 0, 0]
    ])


    sol_nonlinear = solve_ivp(nonlinear_dynamics, time_span, initial_state, args=(A, B, target_state), dense_output=True)


    # Obtain results from the solved differential equations
    x, y, z = sol_nonlinear.y[1], sol_nonlinear.y[3], sol_nonlinear.y[5]  # x, y, z positions
    roll, pitch, yaw = sol_nonlinear.y[7], sol_nonlinear.y[9], sol_nonlinear.y[11]  # roll, pitch, yaw
    t = sol_nonlinear.t  # Time

    # Create plots and figures
    fig = plt.figure(figsize=(18, 12))
    plt.suptitle(f"Simulating the Quadrotor with Linear Dynamics and Feedforward Controller. "
                f"Desired State is X:{target_state[1]}, Y:{target_state[3]}, Z:{target_state[5]}")

    # 3D Trajectory Plot
    ax1 = fig.add_subplot(221, projection='3d')
    ax1.plot(x, y, z, label='3D Trajectory', color='b', linewidth=2, marker='o')
    ax1.set_title('Quadrotor 3D Trajectory', fontsize=14, fontweight='bold')
    ax1.legend(loc='upper left', fontsize=10)
    ax1.grid(True)

    # Position over Time (x, y, z)
    ax2 = fig.add_subplot(222)
    ax2.plot(t, x, label='x(t)', color='r', linestyle='--', marker='s', markersize=4)
    ax2.plot(t, y, label='y(t)', color='g', linestyle='-.', marker='^', markersize=4)
    ax2.plot(t, z, label='z(t)', color='b', linestyle='-', marker='o', markersize=4)
    ax2.set_xlabel('Time (s)', fontsize=12)
    ax2.set_ylabel('Position (m)', fontsize=12)
    ax2.set_title('Position vs. Time', fontsize=14, fontweight='bold')
    ax2.legend(loc='best', fontsize=10)
    ax2.grid(True)

    # Orientation over Time (roll, pitch, yaw)
    ax3 = fig.add_subplot(223)
    ax3.plot(t, roll, label='Roll (rad)', color='r', linestyle='-', marker='s', markersize=4)
    ax3.plot(t, pitch, label='Pitch (rad)', color='g', linestyle='--', marker='^', markersize=4)
    ax3.plot(t, yaw, label='Yaw (rad)', color='b', linestyle='-.', marker='o', markersize=4)
    ax3.set_xlabel('Time (s)', fontsize=12)
    ax3.set_ylabel('Orientation (rad)', fontsize=12)
    ax3.set_title('Orientation vs. Time', fontsize=14, fontweight='bold')
    ax3.legend(loc='best', fontsize=10)
    ax3.grid(True)

    # Height over Time (for hovering behavior)
    ax4 = fig.add_subplot(224)
    ax4.plot(t, z, label='Height (z)', color='m', linestyle='-', marker='o', markersize=4)
    ax4.set_xlabel('Time (s)', fontsize=12)
    ax4.set_ylabel('Height (m)', fontsize=12)
    ax4.set_title('Height vs. Time', fontsize=14, fontweight='bold')
    ax4.legend(loc='best', fontsize=10)
    ax4.grid(True)

    # Adjust layout to avoid overlap
    plt.tight_layout(pad=3.0)

    # Show the figure
    plt.show()



if __name__ == '__main__':
    print("Main started")

    target_state= [
        0, 0.5,   # velocity and position on x
        0, 0.5,    # velocity and position on y
        0, 1,    # velocity and position on z
        0, 0,     # angular velocity and position thi
        0, 0,     # angular velocity and position thetha
        0, 0]     # angular velocity and position psi ]
    


    # THIS WORKS! At least for height, not sure if it the trajectory is wrong, or wrong display?
    # PLEASE DO NOT break THIS "simulate_quadrotor_linear_controller"
    #Run simulation
    # simulate_quadrotor_linear_controller(target_state)
    #
    # next (from romagnolli: ) put bounds on control, like 0-7 ?  To see how controller reacts
    # also put bounds on torques 0.01 < x < - 0.01
    # this would be similar than saturated contraints in crazys simulation


    simulate_quadrotor_nonlinear_controller(target_state=target_state)


    #simulate_quadrotor_linear_integral_controller(control_input, g, Mq, Jx, Jy, Jz, 0.1)
    #simulate_figure_8(A=9, B=33, omega=.5, z0=12)



def figure_8_trajectory(t_steps, A, B, omega, z0):
    """The figure eight dynamics given by Dr. Romagnoli in the project writeup. The goal is to get the quadrotor
       to follow a figure eight trajectory.

    Args:
        t (float): The time steps of the simulation
        A (float): The amplitude along the x-axis
        B (float): The amplitude along the y-axis
        omega (float):  The angular velocity
        z0 (float): The constant altitude

    Returns:
        array: A vector of the trajectory (3 coordinates)
    """

    x_t = A * np.sin(omega * t_steps)

    y_t = B * np.sin(2 * omega * t_steps)

    z_t = z0

    return np.array([x_t, y_t, z_t])


def simulate_figure_8(A=2, B=1, omega=0.5, z0=1):
    """This function simulates the flight of a quadrotor in a figure-eight trajectory

    Args:
        A (float): amplitude along x-axis
        B (float): amplitude along y-axis
        omega (float): angular velocity
        z0 (float): constant altitude
    """

    #5000 timesteps inbetween 0 and 10 seconds
    time_interval_range = np.linspace(0, 20, 5000)

    #Obtaining the coordinates (trajectory) for each timestep in time_interval_range
    trajectory = np.array([figure_8_trajectory(t_steps = t,A=A, B=B, omega=omega, z0=z0) for t in time_interval_range])
    
    #Creating subplots for the figure-8 graphics
    fig, axs = plt.subplots(2, 2, figsize=(16, 10))  
    fig.suptitle(f"Quadrotor Figure-8 Path\nHaving parameters Amplitude X: {A}, Amplitude Y: {B}, and Angular Velocity {omega}", 
                fontsize=12)

    #Plotting trajectory in X-Y plane (Figure-8 Path)
    axs[0, 0].plot(trajectory[:, 0], trajectory[:, 1], label="Path of Quadrotor in Figure Eight")
    axs[0, 0].set_xlabel('X meters')
    axs[0, 0].set_ylabel('Y meters')
    axs[0, 0].set_title("Quadrotor Figure-8 Path")


    #Plotting X-coordinate over time
    axs[0, 1].plot(time_interval_range, trajectory[:, 0], label="Change in X-coordinate over time")
    axs[0, 1].set_xlabel('Time')
    axs[0, 1].set_ylabel('X meters')
    axs[0, 1].set_title("X-Coordinates of the Quadrotor Over Time")


    #Plotting Y-coordinate over time
    axs[1, 0].plot(time_interval_range, trajectory[:, 1], label="Change in Y-coordinate over time")
    axs[1, 0].set_xlabel('Time')
    axs[1, 0].set_ylabel('Y meters')
    axs[1, 0].set_title("Y-Coordinates of the Quadrotor Over Time")


    #Plotting Z-coordinate over time
    axs[1, 1].plot(time_interval_range, trajectory[:, 2], label="Change in Z-coordinate over time")
    axs[1, 1].set_xlabel('Time')
    axs[1, 1].set_ylabel('Z meters')
    axs[1, 1].set_title("Z-Coordinates of the Quadrotor Over Time")
  
    plt.tight_layout(rect=[0, 0, 1, 0.96]) 
    plt.show()

def simulate_quadrotor_linear_integral_controller(control_input, dt, initial_state = [0, 0, 0, 0, 0, 0, 0, 0, 0, 0, 0, 0], time_span = [0, 10]):
    """This function simulates the quadrotor moving from a an initial point, taking off to a desired point,
       and hovering around this desired point, but uses the integral controller matrix Kc

    Args:
        control_input (dict): A dictionary of the input force, roll, pitch, and yaw
        dt (float): The time step for the integral controller
    """



    #The control_input into the quadrotor
    #These are the coordinates we want the quadrotor to go to and hover at (the desired state)
    #The angular velocities and attitude are in radians so put accordingly. 
    desired_coordinates = [
                0, 0, 8,     # Position: x, y, z
                0, 0, 0,     # Linear velocity: x, y, z
                np.pi, 0, 0, # Orientation: roll = 180 deg, pitch = 0, yaw = 0
                0, 0, 0]

    control_input = integral_controller(desired_coordinates, initial_state, np.zeros_like(initial_state), K, Kc, dt)

    #A is a 12x12 matrix used for linear simulation (given in slide 35, lecture 3)
    # Change to make it same as on slide.?
    A = np.array([
        [0, 0, 0, 0, 0, 0, 0, 0,  0,  -g, 0,  0],
        [1, 0, 0, 0, 0, 0, 0, 0,  0,  0,  0,  0],
        [0, 0, 0, 0, 0, 0, 0, g,  0,  0,  0,  0],
        [0, 0, 1, 0, 0, 0, 0, 0,  0,  0,  0,  0],
        [0, 0, 0, 0, 0, 0, 0, 0,  0,  0,  0,  0],
        [0, 0, 0, 0, 1, 0, 0, 0,  0,  0,  0,  0],
        [0, 0, 0, 0, 0, 0, 0, 0,  0,  0,  0,  0],
        [0, 0, 0, 0, 0, 0, 1, 0,  0,  0,  0,  0],
        [0, 0, 0, 0, 0, 0, 0, 0,  0,  0,  0,  0],
        [0, 0, 0, 0, 0, 0, 0, 0,  1,  0,  0,  0],
        [0, 0, 0, 0, 0, 0, 0, 0,  0,  0,  0,  0],
        [0, 0, 0, 0, 0, 0, 0, 0,  0,  0,  1,  0]
    ]) 

    #B is a 12x4 matrix used for linear simulation (given in slide 35)
    B = np.array([
        [0, 0, 0, 0],
        [0, 0, 0, 0],
        [0, 0, 0, 0],
        [0, 0, 0, 0],
        [0, 0, 0, 0],
        [-1/m, 0, 0, 0],
        [0, 1/Jx, 0, 0],
        [0, 0, 1/Jy, 0],
        [0, 0, 0, 1/Jz],
        [0, 0, 0, 0],
        [0, 0, 0, 0],
        [0, 0, 0, 0]
    ])

    sol_linear = simulate_linear(control_input, time_span, initial_state, A, B)
    
    plt.figure()
    #plt.plot(sol_nonlinear.t, sol_nonlinear.y[2], label='Nonlinear z(t)')
    plt.plot(sol_linear.t, sol_linear.y[2], label='Linear z(t)')
    plt.xlabel('Time (s)')
    plt.ylabel('Height (m)')
    plt.legend()
    plt.show()

    x, y, z = sol_linear.y[0], sol_linear.y[1], sol_linear.y[2]
    roll, pitch, yaw = sol_linear.y[3], sol_linear.y[4], sol_linear.y[5]
    t = sol_linear.t  

    fig = plt.figure(figsize=(12, 8))

    #3D Trajectory Plot
    ax1 = fig.add_subplot(221, projection='3d')
    ax1.plot(x, y, z, label='3D Trajectory')
    ax1.set_xlabel('X Position (m)')
    ax1.set_ylabel('Y Position (m)')
    ax1.set_zlabel('Z Position (m)')
    ax1.set_title('Quadrotor 3D Trajectory')
    ax1.legend()

    #Position over Time (x, y, z)
    ax2 = fig.add_subplot(222)
    ax2.plot(t, x, label='x(t)')
    ax2.plot(t, y, label='y(t)')
    ax2.plot(t, z, label='z(t)')
    ax2.set_xlabel('Time (s)')
    ax2.set_ylabel('Position (m)')
    ax2.set_title('Position vs. Time')
    ax2.legend()

    #Orientation over Time (roll, pitch, yaw)
    ax3 = fig.add_subplot(223)
    ax3.plot(t, roll, label='Roll (rad)')
    ax3.plot(t, pitch, label='Pitch (rad)')
    ax3.plot(t, yaw, label='Yaw (rad)')
    ax3.set_xlabel('Time (s)')
    ax3.set_ylabel('Orientation (rad)')
    ax3.set_title('Orientation vs. Time')
    ax3.legend()

    #Height over Time (for hovering behavior)
    ax4 = fig.add_subplot(224)
    ax4.plot(t, z, label='Height (z)')
    ax4.set_xlabel('Time (s)')
    ax4.set_ylabel('Height (m)')
    ax4.set_title('Height vs. Time')
    ax4.legend()

    plt.tight_layout()
    plt.show()


<<<<<<< HEAD
    #Run simulation
    #simulate_quadrotor_linear_controller(inputs, g, Mq, Jx, Jy, Jz)
    #simulate_quadrotor_nonlinear_controller(inputs, g, Mq, Jx, Jy, Jz)
    simulate_quadrotor_linear_integral_controller(inputs, g, Mq, Jx, Jy, Jz, 0.1)
    #simulate_figure_8(A=9, B=33, omega=.5, z0=12)
=======
# def simulate_nonlinear(t_span, initial_state, state, control_input):
#     """This function simulates the non-linear dynamics of the quadrotor by solving the 
#        the differential equations. We use SciPy solve_ivp to solve the equations which give us predictions
#        of the next state of the quadrotor given the control control_input and current state.
#        The solve_ivp module uses the Range-Kutta method of solving ODEs, which is 
#        a more advanced form of Euler's method.

#     Args:
#         t_span (array): The span of time to simulate
#         initial_state (array): The initial state of the quadrotor
#         state (array): _description_
#         control_input (array): A vector of input control forces

#     Returns:
#         Scipy : A solved differential equation object

#     SciPy's solve_ivp is a package to solve ordinary differntial equations of the form dt/dy = f(t,y)
#     it provides use with the trajectory of the quadrotor over time in regard to it's dynamics, the
#     input forces, and the desired/initial state. We solve for non-linear dynamics here.

#     """
#     #solve_ivp numerically solves differential equations through integration given an initial value
#     sol = solve_ivp(nonlinear_dynamics, t_span, initial_state, args=((state, control_input, g, m, Jx, Jy, Jz)), dense_output=True)
#     return sol
>>>>>>> 83d1fb60
<|MERGE_RESOLUTION|>--- conflicted
+++ resolved
@@ -94,17 +94,11 @@
     PyDot = v
     PzDot = w
 
-<<<<<<< HEAD
-    
-    
-def linear_dynamics(t, state, A, B, inputs):
-=======
     # u, Px, v, Py, w, Pz , phi, p, theta, q, psi, r
     return [uDot, PxDot, vDot, PyDot, wDot, PzDot, pDot, p, qDot,q, rDot, r]
 
     
 def linear_dynamics(t, curstate, A, B, target_state):
->>>>>>> 83d1fb60
     """Modeling the linear dynamics of the quadrotor. The linear dynamics tell you how
        the state of the quadrotor changes with regards to two things
        1. The current state of the quadrotor
@@ -120,32 +114,9 @@
     Returns:
         array: An array defining the change in the state for each dimension of the quadrotor
     """
-<<<<<<< HEAD
-    Px, Py, Pz, u, v, w, phi, theta, psi, p, q, r = state
-
-    #Calculating the linear change dynamics for linear positions (equation 1 slide 31)
-    pDotx = (u * np.cos(theta) * np.cos(psi)) + (v * (np.sin(phi) * np.sin(theta) * np.cos(psi)) - (np.cos(phi) * np.sin(psi))) + \
-    (w * (np.cos(phi) * np.sin(theta) * np.cos(psi)) + (np.sin(phi) * np.sin(psi)))
-
-    pDoty = (u * np.cos(theta) * np.cos(psi)) + (v * (np.sin(phi) * np.sin(theta) * np.cos(psi)) + (np.cos(phi) * np.sin(psi))) + \
-    (w * (np.cos(phi) * np.sin(theta) * np.cos(psi)) - (np.sin(phi) * np.sin(psi)))
-=======
->>>>>>> 83d1fb60
 
     u, Px, v, Py, w, Pz , phi, p, theta, q, psi, r = curstate
 
-<<<<<<< HEAD
-
-    #Calculating the linear change dynamics for angular positions (equation 2 slide 31)
-    phiDot = (1 * p) + (np.sin(phi) * np.tan(theta) * q) + (np.cos(phi) * np.tan(theta) * r)
-    thetaDot = (0 * p) + (np.cos(theta) * q) + (-np.sin(phi) * r)
-    psiDot = (0 * p) + (np.sin(phi) / np.cos(theta) * q) + (np.cos(phi) / np.cos(theta) * r)
-
-
-    #Defining the linearized model of for x
-    state = [Px, pDotx, Py, pDoty, Pz, pDotz, phiDot, phi, thetaDot, theta, psiDot, psi]
-=======
->>>>>>> 83d1fb60
     
     # Initialize an empty list to store the errors
     error = []
@@ -200,21 +171,12 @@
     errorZ = targetState[2] - state[2]
     errorPsi = targetState[8] - state[8]
 
-<<<<<<< HEAD
     error = np.array([errorX, errorY, errorZ, errorPsi]).reshape(4, 1)
     
     #Obtaining integral output
     control_output = (-K @ state) + (Kc @ error).reshape(1, 4)[0]
     
     return control_output
-=======
-    integral = integral + np.dot(error, dt)
-
-    
-    integral_control  = K @ error + Kc @ integral
-
-    return integral_control
->>>>>>> 83d1fb60
 
 
 
@@ -655,13 +617,6 @@
     plt.show()
 
 
-<<<<<<< HEAD
-    #Run simulation
-    #simulate_quadrotor_linear_controller(inputs, g, Mq, Jx, Jy, Jz)
-    #simulate_quadrotor_nonlinear_controller(inputs, g, Mq, Jx, Jy, Jz)
-    simulate_quadrotor_linear_integral_controller(inputs, g, Mq, Jx, Jy, Jz, 0.1)
-    #simulate_figure_8(A=9, B=33, omega=.5, z0=12)
-=======
 # def simulate_nonlinear(t_span, initial_state, state, control_input):
 #     """This function simulates the non-linear dynamics of the quadrotor by solving the 
 #        the differential equations. We use SciPy solve_ivp to solve the equations which give us predictions
@@ -685,5 +640,4 @@
 #     """
 #     #solve_ivp numerically solves differential equations through integration given an initial value
 #     sol = solve_ivp(nonlinear_dynamics, t_span, initial_state, args=((state, control_input, g, m, Jx, Jy, Jz)), dense_output=True)
-#     return sol
->>>>>>> 83d1fb60
+#     return sol