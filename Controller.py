--- conflicted
+++ resolved
@@ -797,10 +797,6 @@
 
 def SRG_Simulation(time_steps=0.01, desired_coord=[1, 1, 1, 0]):
 
-    # x0 is the inital state of the quadrotor
-    x0 = np.array([0, 0, 0, 0, 0, 0, 0, 0, 0, 0, 0, 0, 0, 0, 0, 0])
-
-<<<<<<< HEAD
     #x0 is the inital state of the quadrotor (16 states for integral control)
     x0 = np.array([0, 0, 0, 0, 0, 0, 0, 0, 0, 0, 0, 0, 0, 0, 0, 0])  
 
@@ -810,13 +806,6 @@
     #Initial feasible control vk (a 4x1 vector)
     #(the first valid point along the line from A to B), this serves as the starting point
     vk = 0.01 * desired_coord  
-=======
-    # Transforming the desired (target) point into a 4x1 vector
-    desired_coord = np.array(desired_coord).reshape(-1, 1)
-
-    # Initial feasible control vk (the first valid point along the line from A to B), this serves as the starting point
-    vk = 0.01 * desired_coord
->>>>>>> 3196c5db
 
     # ell_star is the number of iterations to perform when forming the contraint matrices Hx, Hv, and h
     ell_star = 1000
@@ -827,14 +816,9 @@
     # Number of time steps for Euler’s method loop
     N = len(time_interval)
 
-<<<<<<< HEAD
     #S is a constraint matrix that uses the feedback matrices K and Kc. S @ x needs to be less than the constraints
     S = np.block([[-K, Kc], 
                   [K, -Kc]])
-=======
-    # S is a constraint matrix that uses the feedback matrices K and Kc. S @ x needs to be less than the constraints
-    S = np.block([[-K, Kc], [K, -Kc]])
->>>>>>> 3196c5db
 
     # Defining the blocks for integral control, we need to use discrete versions of A_cl and B_cl
     # so we obtain Ad and Bd
@@ -883,14 +867,8 @@
         #Calculate (I - A_d^ℓ)
         I_minus_Ad_ell = I - Ad_ell
 
-<<<<<<< HEAD
         #Calculate the future state
         xhat = (Ad_ell @ xt) + (Ad_inv_term @ I_minus_Ad_ell @ Bd @ vk).reshape(16)
-=======
-        # Calculate the future state
-        xhat = Ad_ell @ xt + \
-            (Ad_inv_term @ I_minus_Ad_ell @ B @ vk).reshape(16)
->>>>>>> 3196c5db
 
         return xhat
 
@@ -924,16 +902,10 @@
 
         return np.vstack(Hx)
 
-<<<<<<< HEAD
     #This function constructs the constraint matrix Hv
-=======
-    # This function constructs the constraint matrix Hv
-
->>>>>>> 3196c5db
     def construct_Hv(S, Ad, Bd, ell_star, state):
         """Construct the Hv constraint matrix
 
-<<<<<<< HEAD
         Args:
             S (matrix): A constraint block matrix of K and Kc
             Ad (matrix): Discrete A control matrix
@@ -956,31 +928,11 @@
 
         I = np.eye(Ad.shape[0])
         Ad_inv_term = np.linalg.inv(I - Ad)
-=======
-        # Identity matrix of the same size as A_diag
-        I = np.eye(A_diag.shape[0])
-
-        # Compute (I - A) and (I - A^ell_star)
-        I_minus_A = I - A_diag
-        I_minus_A_ell_star = np.linalg.matrix_power(I_minus_A, ell_star)
-
-        # Compute the inverse of (I - A)
-        I_minus_A_inv = np.linalg.inv(I_minus_A)
-
-        # Compute the entire expression
-        result = S @ I_minus_A_inv @ I_minus_A_ell_star @ Bd
-
-        Hv = [np.zeros((S.shape[0], Bd.shape[1]))]
->>>>>>> 3196c5db
 
         I_minus_Ad_ell = I - Ad_ell
 
-<<<<<<< HEAD
         #Compute the entire expression
         result = S @ Ad_inv_term @ I_minus_Ad_ell @ Bd
-=======
-            Hv.append(S @ Bd)
->>>>>>> 3196c5db
 
         # Last element
         Hv.append(result)
@@ -1029,7 +981,6 @@
         Returns:
             _type_: _description_
         """
-<<<<<<< HEAD
         #Bj always > 0 since v_t-1 is always feasible
         Bj = h[j] - (Hx[j] @ state) - (Hv[j] @ vk)  
 
@@ -1044,14 +995,6 @@
             #If kappa infeasible
             if kappa < 0 or kappa > 1:
                 kappa = 0
-=======
-        # Bj always > 0 since v_t-1 is always feasible
-        Bj = h[j] - (Hx[j] @ state) - (Hv[j].T @ vk)
-
-        Aj = Hv[j].T @ (desired_coord - vk)
->>>>>>> 3196c5db
-
-        kappa = Bj / Aj
 
         return kappa
 
