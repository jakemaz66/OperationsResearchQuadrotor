import numpy as np
from scipy.integrate import solve_ivp
import matplotlib.pyplot as plt
import pandas as pd
import scipy.io
from mpl_toolkits.mplot3d import Axes3D


#variables:
#Mass of the quadrotor (kilograms)
Mq = 0.6
#Arm length of the quadrotor (meters)
L = (0.2159/2)
#Acceleration due to gravity
g = 9.81
#Mass of the central sphere of the quadrotor (Kilograms)
Ms = 0.410
#Radius of the central sphere (meters)
R = 0.0503513
#Mass of the propellor (kilograms)
Mprop = 0.00311
#Mass of motor + propellor
Mm = 0.036 + Mprop
#Moment of inertia for x direction
Jx = ((2 * Ms * R**2) / 5) + (2 * L**2 * Mm)
#Moment of inertia for y direction
Jy = ((2 * Ms * R**2) / 5) + (2 * L**2 * Mm)
#Moment of inertia for z direction
Jz = ((2 * Ms * R**2) / 5) + (4 * L**2 * Mm)
m = Mq

#The control matrix K
ControllerMatrix = scipy.io.loadmat("ControllerMatrices\K.mat")
K = ControllerMatrix['K']
#The integral control matrix Kc
ControllerMatrixC = scipy.io.loadmat("ControllerMatrices\Kc.mat")
Kc = ControllerMatrixC['Kc']


def nonlinear_dynamics( t, curstate, A, B, target_state):
    """Modeling the non-linear dynamics of the quadrotor. The non-linear dynamics tell you how
       the state of the quadrotor changes with regards to three things
       1. The current state of the quadrotor
       2. The input controls into the quadrotor
       3. The current forces of physics

    Args:
        state (array): A vector of the current state of the quadrotor
        control_input (dictionary): A dictionary defining the input forces, will get transformed into vector

    Returns:
        array: An array defining the change in the state for each dimension of the quadrotor
    """

    u, Px, v, Py, w, Pz , phi, p, theta, q, psi, r = curstate

    # Initialize an empty list to store the errors
    error = []
    
    # Iterate exactly 12 times (assuming target_state and curstate have at least 12 elements)
    for i in range(12):
        target = target_state[i]
        state = curstate[i]

        # Compute the difference between target and state
        difference = state - target


        # Append the result to the error list
        error.append(difference)

    #Controlling by multiplying error by negative feedback matrix K "−K(x−xeq)"
    control = -K @ (error)
    #print(f"Time: {t}, State: {curstate}")

    F = control[0] + Mq * g # Force -> Throttle
    TauPhi = control[1]     # Roll torque
    TauTheta = control[2]   # Pitch torque 
    TauPsi = control[3]     # Yaw Torque
    #print(control)

    #Calculating the non-linear change dynamics for linear velocities (equation 3 slide 32)
    uDot = ((r * v) - (q * w)) + (-g * np.sin(theta))
    vDot = ((p * w) - (r * u)) + (g * np.cos(theta) * np.sin(phi))
    wDot = ((q * u) - (p * v)) + (g * np.cos(theta) * np.cos(phi)) + (-F / m)

    #Calculating the non-linear change dynamics for angular velocities (equation 4 slide 32)
    pDot = (((Jy - Jz) / Jx) * q * r) + ((1 / Jx) * TauPhi)
    qDot = (((Jz - Jx) / Jy) * p * r) + ((1 / Jy) * TauTheta)
    rDot = (((Jx - Jy) / Jz) * p * q) + ((1 / Jz) * TauPsi)

    PxDot = u
    PyDot = v
    PzDot = w

    # u, Px, v, Py, w, Pz , phi, p, theta, q, psi, r
    return [uDot, PxDot, vDot, PyDot, wDot, PzDot, pDot, p, qDot,q, rDot, r]

    
def linear_dynamics(t, curstate, A, B, target_state):
    """Modeling the linear dynamics of the quadrotor. The linear dynamics tell you how
       the state of the quadrotor changes with regards to two things
       1. The current state of the quadrotor
       2. The input controls into the quadrotor

    Args:
        t (list): The time interval
        state (array): A vector of the current state of the quadrotor
        control_input (array): A vector of the input forces into the quadrotor, size 1X4
        A (nd-array): A given matrix for state linear dynamics (given in slides)
        B (nd-array): A given matrix for input linear dynamics (given in slides)

    Returns:
        array: An array defining the change in the state for each dimension of the quadrotor
    """

    u, Px, v, Py, w, Pz , phi, p, theta, q, psi, r = curstate

    # Initialize an empty list to store the errors
    error = []

    # Iterate exactly 12 times (assuming target_state and curstate have at least 12 elements)
    for i in range(12):
        target = target_state[i]
        state = curstate[i]

        # Compute the difference between target and state
        difference = state - target
        #print(target, " ", state)

        # Append the result to the error list
        error.append(difference)

    # Controlling by multiplying error by negative feedback matrix K "−K(x−xeq)"
    control = -K @ (error)
    # print(target_state)

    # The change in state (xDot) is equal to Ax + Bu (@ is matrix-multiplication operator)
    # x in this equation is equal to the current state and u is equal to the control control_input
    xDot = (A @ curstate) + B @ control
    return xDot


def linear_dynamics_integral(t, curstate, A, B, target_state):
    """Modeling the linear dynamics of the quadrotor with integral control. The linear dynamics tell you how
       the state of the quadrotor changes with regards to two things
       1. The current state of the quadrotor
       2. The input controls into the quadrotor

    Args:
        t (list): The time interval
        state (array): A vector of the current state of the quadrotor
        control_input (array): A vector of the input forces into the quadrotor, size 1X4
        A (nd-array): A given matrix for state linear dynamics (given in slides)
        B (nd-array): A given matrix for input linear dynamics (given in slides)

    Returns:
        array: An array defining the change in the state for each dimension of the quadrotor
    """

    u, Px, v, Py, w, Pz , phi, p, theta, q, psi, r = curstate

    #Putting together 4x1 error vector
    errorX = target_state[0] - curstate[0]
    errorY = target_state[1] - curstate[1]
    errorZ = target_state[2] - curstate[2]
    errorPsi = target_state[8] - curstate[8]

    error = np.array([errorX, errorY, errorZ, errorPsi]).reshape(4, 1)
    
    #Obtaining integral output
    control = (-K @ curstate) + (Kc @ error).reshape(1, 4)[0]
    
    xDot = (A @ curstate) + (B @ control)

    return xDot


def simulate_quadrotor_linear_integral_controller(control_input, initial_state = [0, 0, 0, 0, 0, 0, 0, 0, 0, 0, 0, 0], time_span = [0, 10]):
    """This function simulates the quadrotor moving from a an initial point, taking off to a desired point,
       and hovering around this desired point, but uses the integral controller matrix Kc

    Args:
        control_input (dict): A dictionary of the input force, roll, pitch, and yaw
    """



    #The control_input into the quadrotor
    #These are the coordinates we want the quadrotor to go to and hover at (the desired state)
    #The angular velocities and attitude are in radians so put accordingly. 
    desired_coordinates = [
                0, 0, 8,     # Position: x, y, z
                0, 0, 0,     # Linear velocity: x, y, z
                np.pi, 0, 0, # Orientation: roll = 180 deg, pitch = 0, yaw = 0
                0, 0, 0]

    control_input = integral_controller(desired_coordinates, initial_state, K, Kc)

    #A is a 12x12 matrix used for linear simulation (given in slide 35, lecture 3)
    # Change to make it same as on slide.?
    A = np.array([
        [0, 0, 0, 0, 0, 0, 0, 0,  0,  -g, 0,  0],
        [1, 0, 0, 0, 0, 0, 0, 0,  0,  0,  0,  0],
        [0, 0, 0, 0, 0, 0, 0, g,  0,  0,  0,  0],
        [0, 0, 1, 0, 0, 0, 0, 0,  0,  0,  0,  0],
        [0, 0, 0, 0, 0, 0, 0, 0,  0,  0,  0,  0],
        [0, 0, 0, 0, 1, 0, 0, 0,  0,  0,  0,  0],
        [0, 0, 0, 0, 0, 0, 0, 0,  0,  0,  0,  0],
        [0, 0, 0, 0, 0, 0, 1, 0,  0,  0,  0,  0],
        [0, 0, 0, 0, 0, 0, 0, 0,  0,  0,  0,  0],
        [0, 0, 0, 0, 0, 0, 0, 0,  1,  0,  0,  0],
        [0, 0, 0, 0, 0, 0, 0, 0,  0,  0,  0,  0],
        [0, 0, 0, 0, 0, 0, 0, 0,  0,  0,  1,  0]
    ]) 

    #B is a 12x4 matrix used for linear simulation (given in slide 35)
    B = np.array([
        [0, 0, 0, 0],
        [0, 0, 0, 0],
        [0, 0, 0, 0],
        [0, 0, 0, 0],
        [0, 0, 0, 0],
        [-1/m, 0, 0, 0],
        [0, 1/Jx, 0, 0],
        [0, 0, 1/Jy, 0],
        [0, 0, 0, 1/Jz],
        [0, 0, 0, 0],
        [0, 0, 0, 0],
        [0, 0, 0, 0]
    ])

    sol_linear = solve_ivp(linear_dynamics, time_span, control_input, args=(A, B, target_state) , dense_output=True)
    
    plt.figure()
    #plt.plot(sol_nonlinear.t, sol_nonlinear.y[2], label='Nonlinear z(t)')
    plt.plot(sol_linear.t, sol_linear.y[2], label='Linear z(t)')
    plt.xlabel('Time (s)')
    plt.ylabel('Height (m)')
    plt.legend()
    plt.show()

    x, y, z = sol_linear.y[0], sol_linear.y[1], sol_linear.y[2]
    roll, pitch, yaw = sol_linear.y[3], sol_linear.y[4], sol_linear.y[5]
    t = sol_linear.t  

    fig = plt.figure(figsize=(12, 8))

    #3D Trajectory Plot
    ax1 = fig.add_subplot(221, projection='3d')
    ax1.plot(x, y, z, label='3D Trajectory')
    ax1.set_xlabel('X Position (m)')
    ax1.set_ylabel('Y Position (m)')
    ax1.set_zlabel('Z Position (m)')
    ax1.set_title('Quadrotor 3D Trajectory')
    ax1.legend()

    #Position over Time (x, y, z)
    ax2 = fig.add_subplot(222)
    ax2.plot(t, x, label='x(t)')
    ax2.plot(t, y, label='y(t)')
    ax2.plot(t, z, label='z(t)')
    ax2.set_xlabel('Time (s)')
    ax2.set_ylabel('Position (m)')
    ax2.set_title('Position vs. Time')
    ax2.legend()

    #Orientation over Time (roll, pitch, yaw)
    ax3 = fig.add_subplot(223)
    ax3.plot(t, roll, label='Roll (rad)')
    ax3.plot(t, pitch, label='Pitch (rad)')
    ax3.plot(t, yaw, label='Yaw (rad)')
    ax3.set_xlabel('Time (s)')
    ax3.set_ylabel('Orientation (rad)')
    ax3.set_title('Orientation vs. Time')
    ax3.legend()

    #Height over Time (for hovering behavior)
    ax4 = fig.add_subplot(224)
    ax4.plot(t, z, label='Height (z)')
    ax4.set_xlabel('Time (s)')
    ax4.set_ylabel('Height (m)')
    ax4.set_title('Height vs. Time')
    ax4.legend()

    plt.tight_layout()
    plt.show()



def simulate_quadrotor_linear_controller(target_state, initial_state = [0, 0, 0, 0, 0, 0, 0, 0, 0, 0, 0, 0], time_span = [0, 10]):
    """This function simulates the quadrotor moving from a an initial state, taking off to a desired state,
       and hovering around this desired point using only the feedback matrix K of the feedforward controller.
       This function models the change in the quadrotor's movement using only linear dynamics.

    Args:
        initial_state (array): The initial state of the quadrotor,defaul 0
        time_span (array)[start, end]: The time span over which to model the flight of the quadrotor, default 0, 10
        target_state (array): Goal state of the drone. 
    """
    
    #A is a 12x12 matrix used for linear simulation (given in slide 35, lecture 3)
    # Change to make it same as on slide.?
    A = np.array([
        [0, 0, 0, 0, 0, 0, 0, 0,  0,  -g, 0,  0],
        [1, 0, 0, 0, 0, 0, 0, 0,  0,  0,  0,  0],
        [0, 0, 0, 0, 0, 0, 0, g,  0,  0,  0,  0],
        [0, 0, 1, 0, 0, 0, 0, 0,  0,  0,  0,  0],
        [0, 0, 0, 0, 0, 0, 0, 0,  0,  0,  0,  0],
        [0, 0, 0, 0, 1, 0, 0, 0,  0,  0,  0,  0],
        [0, 0, 0, 0, 0, 0, 0, 0,  0,  0,  0,  0],
        [0, 0, 0, 0, 0, 0, 1, 0,  0,  0,  0,  0],
        [0, 0, 0, 0, 0, 0, 0, 0,  0,  0,  0,  0],
        [0, 0, 0, 0, 0, 0, 0, 0,  1,  0,  0,  0],
        [0, 0, 0, 0, 0, 0, 0, 0,  0,  0,  0,  0],
        [0, 0, 0, 0, 0, 0, 0, 0,  0,  0,  1,  0]
    ]) 

    #B is a 12x4 matrix used for linear simulation (given in slide 35)
    B = np.array([
        [0, 0, 0, 0],
        [0, 0, 0, 0],
        [0, 0, 0, 0],
        [0, 0, 0, 0],
        [-1/m, 0, 0, 0],
        [0, 0, 0, 0],
        [0, 1/Jx, 0, 0],
        [0, 0, 0, 0],
        [0, 0, 1/Jy, 0],
        [0, 0, 0, 0],
        [0, 0, 0, 1/Jz],
        [0, 0, 0, 0]
    ])
    
    
    sol_linear = solve_ivp(linear_dynamics_integral, time_span, initial_state, args=(A, B, target_state) , dense_output=True)

    # Obtain results from the solved differential equations
    x, y, z = sol_linear.y[1], sol_linear.y[3], sol_linear.y[5]  # x, y, z positions
    roll, pitch, yaw = sol_linear.y[7], sol_linear.y[9], sol_linear.y[11]  # roll, pitch, yaw
    t = sol_linear.t  # Time

    # Create plots and figures
    fig = plt.figure(figsize=(18, 12))
    plt.suptitle(f"Simulating the Quadrotor with Linear Dynamics and Feedforward Controller. "
                f"Desired State is X:{target_state[1]}, Y:{target_state[3]}, Z:{target_state[5]}")

    # 3D Trajectory Plot
    ax1 = fig.add_subplot(221, projection='3d')
    ax1.plot(x, y, z, label='3D Trajectory', color='b', linewidth=2, marker='o')
    ax1.set_title('Quadrotor 3D Trajectory', fontsize=14, fontweight='bold')
    ax1.legend(loc='upper left', fontsize=10)
    ax1.grid(True)

    # Position over Time (x, y, z)
    ax2 = fig.add_subplot(222)
    ax2.plot(t, x, label='x(t)', color='r', linestyle='--', marker='s', markersize=4)
    ax2.plot(t, y, label='y(t)', color='g', linestyle='-.', marker='^', markersize=4)
    ax2.plot(t, z, label='z(t)', color='b', linestyle='-', marker='o', markersize=4)
    ax2.set_xlabel('Time (s)', fontsize=12)
    ax2.set_ylabel('Position (m)', fontsize=12)
    ax2.set_title('Position vs. Time', fontsize=14, fontweight='bold')
    ax2.legend(loc='best', fontsize=10)
    ax2.grid(True)

    # Orientation over Time (roll, pitch, yaw)
    ax3 = fig.add_subplot(223)
    ax3.plot(t, roll, label='Roll (rad)', color='r', linestyle='-', marker='s', markersize=4)
    ax3.plot(t, pitch, label='Pitch (rad)', color='g', linestyle='--', marker='^', markersize=4)
    ax3.plot(t, yaw, label='Yaw (rad)', color='b', linestyle='-.', marker='o', markersize=4)
    ax3.set_xlabel('Time (s)', fontsize=12)
    ax3.set_ylabel('Orientation (rad)', fontsize=12)
    ax3.set_title('Orientation vs. Time', fontsize=14, fontweight='bold')
    ax3.legend(loc='best', fontsize=10)
    ax3.grid(True)

    # Height over Time (for hovering behavior)
    ax4 = fig.add_subplot(224)
    ax4.plot(t, z, label='Height (z)', color='m', linestyle='-', marker='o', markersize=4)
    ax4.set_xlabel('Time (s)', fontsize=12)
    ax4.set_ylabel('Height (m)', fontsize=12)
    ax4.set_title('Height vs. Time', fontsize=14, fontweight='bold')
    ax4.legend(loc='best', fontsize=10)
    ax4.grid(True)

    # Adjust layout to avoid overlap
    plt.tight_layout(pad=3.0)

    # Show the figure
    plt.show()


def simulate_quadrotor_nonlinear_controller(target_state, initial_state = [0, 0, 0, 0, 0, 0, 0, 0, 0, 0, 0, 0], time_span=[0,10]):
    """
    This function simulates the quadrotor moving from a an initial point, taking off to a desired point,
       and hovering around this desired point, but using non-linear dynamics

    Args:
        control_input (dict): A dictionary of the input force, roll, pitch, and yaw
    """
    A = np.array([
        [0, 0, 0, 0, 0, 0, 0, 0,  0,  -g, 0,  0],
        [1, 0, 0, 0, 0, 0, 0, 0,  0,  0,  0,  0],
        [0, 0, 0, 0, 0, 0, 0, g,  0,  0,  0,  0],
        [0, 0, 1, 0, 0, 0, 0, 0,  0,  0,  0,  0],
        [0, 0, 0, 0, 0, 0, 0, 0,  0,  0,  0,  0],
        [0, 0, 0, 0, 1, 0, 0, 0,  0,  0,  0,  0],
        [0, 0, 0, 0, 0, 0, 0, 0,  0,  0,  0,  0],
        [0, 0, 0, 0, 0, 0, 1, 0,  0,  0,  0,  0],
        [0, 0, 0, 0, 0, 0, 0, 0,  0,  0,  0,  0],
        [0, 0, 0, 0, 0, 0, 0, 0,  1,  0,  0,  0],
        [0, 0, 0, 0, 0, 0, 0, 0,  0,  0,  0,  0],
        [0, 0, 0, 0, 0, 0, 0, 0,  0,  0,  1,  0]
    ]) 

    #B is a 12x4 matrix used for linear simulation (given in slide 35)
    B = np.array([
        [0, 0, 0, 0],
        [0, 0, 0, 0],
        [0, 0, 0, 0],
        [0, 0, 0, 0],
        [-1/m, 0, 0, 0],
        [0, 0, 0, 0],
        [0, 1/Jx, 0, 0],
        [0, 0, 0, 0],
        [0, 0, 1/Jy, 0],
        [0, 0, 0, 0],
        [0, 0, 0, 1/Jz],
        [0, 0, 0, 0]
    ])


    sol_nonlinear = solve_ivp(nonlinear_dynamics, time_span, initial_state, args=(A, B, target_state), dense_output=True)


    # Obtain results from the solved differential equations
    x, y, z = sol_nonlinear.y[1], sol_nonlinear.y[3], sol_nonlinear.y[5]  # x, y, z positions
    roll, pitch, yaw = sol_nonlinear.y[7], sol_nonlinear.y[9], sol_nonlinear.y[11]  # roll, pitch, yaw
    t = sol_nonlinear.t  # Time

    # Create plots and figures
    fig = plt.figure(figsize=(18, 12))
    plt.suptitle(f"Simulating the Quadrotor with Linear Dynamics and Feedforward Controller. "
                f"Desired State is X:{target_state[1]}, Y:{target_state[3]}, Z:{target_state[5]}")

    # 3D Trajectory Plot
    ax1 = fig.add_subplot(221, projection='3d')
    ax1.plot(x, y, z, label='3D Trajectory', color='b', linewidth=2, marker='o')
    ax1.set_title('Quadrotor 3D Trajectory', fontsize=14, fontweight='bold')
    ax1.legend(loc='upper left', fontsize=10)
    ax1.grid(True)

    # Position over Time (x, y, z)
    ax2 = fig.add_subplot(222)
    ax2.plot(t, x, label='x(t)', color='r', linestyle='--', marker='s', markersize=4)
    ax2.plot(t, y, label='y(t)', color='g', linestyle='-.', marker='^', markersize=4)
    ax2.plot(t, z, label='z(t)', color='b', linestyle='-', marker='o', markersize=4)
    ax2.set_xlabel('Time (s)', fontsize=12)
    ax2.set_ylabel('Position (m)', fontsize=12)
    ax2.set_title('Position vs. Time', fontsize=14, fontweight='bold')
    ax2.legend(loc='best', fontsize=10)
    ax2.grid(True)

    # Orientation over Time (roll, pitch, yaw)
    ax3 = fig.add_subplot(223)
    ax3.plot(t, roll, label='Roll (rad)', color='r', linestyle='-', marker='s', markersize=4)
    ax3.plot(t, pitch, label='Pitch (rad)', color='g', linestyle='--', marker='^', markersize=4)
    ax3.plot(t, yaw, label='Yaw (rad)', color='b', linestyle='-.', marker='o', markersize=4)
    ax3.set_xlabel('Time (s)', fontsize=12)
    ax3.set_ylabel('Orientation (rad)', fontsize=12)
    ax3.set_title('Orientation vs. Time', fontsize=14, fontweight='bold')
    ax3.legend(loc='best', fontsize=10)
    ax3.grid(True)

    # Height over Time (for hovering behavior)
    ax4 = fig.add_subplot(224)
    ax4.plot(t, z, label='Height (z)', color='m', linestyle='-', marker='o', markersize=4)
    ax4.set_xlabel('Time (s)', fontsize=12)
    ax4.set_ylabel('Height (m)', fontsize=12)
    ax4.set_title('Height vs. Time', fontsize=14, fontweight='bold')
    ax4.legend(loc='best', fontsize=10)
    ax4.grid(True)

    # Adjust layout to avoid overlap
    plt.tight_layout(pad=3.0)

    # Show the figure
    plt.show()



if __name__ == '__main__':
    print("Main started")

    target_state= [
        0, 0.5,   # velocity and position on x
        0, 0.5,    # velocity and position on y
        0, 1,    # velocity and position on z
        0, 0,     # angular velocity and position thi
        0, 0,     # angular velocity and position thetha
        0, 0]     # angular velocity and position psi ]
    


    # THIS WORKS! At least for height, not sure if it the trajectory is wrong, or wrong display?
    # PLEASE DO NOT break THIS "simulate_quadrotor_linear_controller"
    #Run simulation
    simulate_quadrotor_linear_controller(target_state)
    #
    # next (from romagnolli: ) put bounds on control, like 0-7 ?  To see how controller reacts
    # also put bounds on torques 0.01 < x < - 0.01
    # this would be similar than saturated contraints in crazys simulation

<<<<<<< HEAD

    #simulate_quadrotor_nonlinear_controller(target_state=target_state)
=======
    # this works too
    simulate_quadrotor_nonlinear_controller(target_state=target_state)
>>>>>>> 1086a2e8


    #simulate_quadrotor_linear_integral_controller(control_input, g, Mq, Jx, Jy, Jz, 0.1)
    #simulate_figure_8(A=9, B=33, omega=.5, z0=12)



def figure_8_trajectory(t_steps, A, B, omega, z0):
    """The figure eight dynamics given by Dr. Romagnoli in the project writeup. The goal is to get the quadrotor
       to follow a figure eight trajectory.

    Args:
        t (float): The time steps of the simulation
        A (float): The amplitude along the x-axis
        B (float): The amplitude along the y-axis
        omega (float):  The angular velocity
        z0 (float): The constant altitude

    Returns:
        array: A vector of the trajectory (3 coordinates)
    """

    x_t = A * np.sin(omega * t_steps)

    y_t = B * np.sin(2 * omega * t_steps)

    z_t = z0

    return np.array([x_t, y_t, z_t])


def simulate_figure_8(A=2, B=1, omega=0.5, z0=1):
    """This function simulates the flight of a quadrotor in a figure-eight trajectory

    Args:
        A (float): amplitude along x-axis
        B (float): amplitude along y-axis
        omega (float): angular velocity
        z0 (float): constant altitude
    """

    #5000 timesteps inbetween 0 and 10 seconds
    time_interval_range = np.linspace(0, 20, 5000)

    #Obtaining the coordinates (trajectory) for each timestep in time_interval_range
    trajectory = np.array([figure_8_trajectory(t_steps = t,A=A, B=B, omega=omega, z0=z0) for t in time_interval_range])
    
    #Creating subplots for the figure-8 graphics
    fig, axs = plt.subplots(2, 2, figsize=(16, 10))  
    fig.suptitle(f"Quadrotor Figure-8 Path\nHaving parameters Amplitude X: {A}, Amplitude Y: {B}, and Angular Velocity {omega}", 
                fontsize=12)

    #Plotting trajectory in X-Y plane (Figure-8 Path)
    axs[0, 0].plot(trajectory[:, 0], trajectory[:, 1], label="Path of Quadrotor in Figure Eight")
    axs[0, 0].set_xlabel('X meters')
    axs[0, 0].set_ylabel('Y meters')
    axs[0, 0].set_title("Quadrotor Figure-8 Path")


    #Plotting X-coordinate over time
    axs[0, 1].plot(time_interval_range, trajectory[:, 0], label="Change in X-coordinate over time")
    axs[0, 1].set_xlabel('Time')
    axs[0, 1].set_ylabel('X meters')
    axs[0, 1].set_title("X-Coordinates of the Quadrotor Over Time")


    #Plotting Y-coordinate over time
    axs[1, 0].plot(time_interval_range, trajectory[:, 1], label="Change in Y-coordinate over time")
    axs[1, 0].set_xlabel('Time')
    axs[1, 0].set_ylabel('Y meters')
    axs[1, 0].set_title("Y-Coordinates of the Quadrotor Over Time")


    #Plotting Z-coordinate over time
    axs[1, 1].plot(time_interval_range, trajectory[:, 2], label="Change in Z-coordinate over time")
    axs[1, 1].set_xlabel('Time')
    axs[1, 1].set_ylabel('Z meters')
    axs[1, 1].set_title("Z-Coordinates of the Quadrotor Over Time")
  
    plt.tight_layout(rect=[0, 0, 1, 0.96]) 
    plt.show()

<<<<<<< HEAD


=======
def simulate_quadrotor_linear_integral_controller(target_state, dt, initial_state = [0, 0, 0, 0, 0, 0, 0, 0, 0, 0, 0, 0], time_span = [0, 10]):
    """This function simulates the quadrotor moving from a an initial point, taking off to a desired point,
       and hovering around this desired point, but uses the integral controller matrix Kc

    Args:
        target_state (dict): A dictionary of the input force, roll, pitch, and yaw
        dt (float): The time step for the integral controller
    """



    control_input = integral_controller(target_state, initial_state, np.zeros_like(initial_state), K, Kc, dt)

    #A is a 12x12 matrix used for linear simulation (given in slide 35, lecture 3)
    # Change to make it same as on slide.?
    A = np.array([
        [0, 0, 0, 0, 0, 0, 0, 0,  0,  -g, 0,  0],
        [1, 0, 0, 0, 0, 0, 0, 0,  0,  0,  0,  0],
        [0, 0, 0, 0, 0, 0, 0, g,  0,  0,  0,  0],
        [0, 0, 1, 0, 0, 0, 0, 0,  0,  0,  0,  0],
        [0, 0, 0, 0, 0, 0, 0, 0,  0,  0,  0,  0],
        [0, 0, 0, 0, 1, 0, 0, 0,  0,  0,  0,  0],
        [0, 0, 0, 0, 0, 0, 0, 0,  0,  0,  0,  0],
        [0, 0, 0, 0, 0, 0, 1, 0,  0,  0,  0,  0],
        [0, 0, 0, 0, 0, 0, 0, 0,  0,  0,  0,  0],
        [0, 0, 0, 0, 0, 0, 0, 0,  1,  0,  0,  0],
        [0, 0, 0, 0, 0, 0, 0, 0,  0,  0,  0,  0],
        [0, 0, 0, 0, 0, 0, 0, 0,  0,  0,  1,  0]
    ]) 

    #B is a 12x4 matrix used for linear simulation (given in slide 35)
    B = np.array([
        [0, 0, 0, 0],
        [0, 0, 0, 0],
        [0, 0, 0, 0],
        [0, 0, 0, 0],
        [0, 0, 0, 0],
        [-1/m, 0, 0, 0],
        [0, 1/Jx, 0, 0],
        [0, 0, 1/Jy, 0],
        [0, 0, 0, 1/Jz],
        [0, 0, 0, 0],
        [0, 0, 0, 0],
        [0, 0, 0, 0]
    ])

    sol_linear = simulate_linear(control_input, time_span, initial_state, A, B)
    
    plt.figure()
    #plt.plot(sol_nonlinear.t, sol_nonlinear.y[2], label='Nonlinear z(t)')
    plt.plot(sol_linear.t, sol_linear.y[2], label='Linear z(t)')
    plt.xlabel('Time (s)')
    plt.ylabel('Height (m)')
    plt.legend()
    plt.show()

    x, y, z = sol_linear.y[0], sol_linear.y[1], sol_linear.y[2]
    roll, pitch, yaw = sol_linear.y[3], sol_linear.y[4], sol_linear.y[5]
    t = sol_linear.t  

    fig = plt.figure(figsize=(12, 8))

    #3D Trajectory Plot
    ax1 = fig.add_subplot(221, projection='3d')
    ax1.plot(x, y, z, label='3D Trajectory')
    ax1.set_xlabel('X Position (m)')
    ax1.set_ylabel('Y Position (m)')
    ax1.set_zlabel('Z Position (m)')
    ax1.set_title('Quadrotor 3D Trajectory')
    ax1.legend()

    #Position over Time (x, y, z)
    ax2 = fig.add_subplot(222)
    ax2.plot(t, x, label='x(t)')
    ax2.plot(t, y, label='y(t)')
    ax2.plot(t, z, label='z(t)')
    ax2.set_xlabel('Time (s)')
    ax2.set_ylabel('Position (m)')
    ax2.set_title('Position vs. Time')
    ax2.legend()

    #Orientation over Time (roll, pitch, yaw)
    ax3 = fig.add_subplot(223)
    ax3.plot(t, roll, label='Roll (rad)')
    ax3.plot(t, pitch, label='Pitch (rad)')
    ax3.plot(t, yaw, label='Yaw (rad)')
    ax3.set_xlabel('Time (s)')
    ax3.set_ylabel('Orientation (rad)')
    ax3.set_title('Orientation vs. Time')
    ax3.legend()

    #Height over Time (for hovering behavior)
    ax4 = fig.add_subplot(224)
    ax4.plot(t, z, label='Height (z)')
    ax4.set_xlabel('Time (s)')
    ax4.set_ylabel('Height (m)')
    ax4.set_title('Height vs. Time')
    ax4.legend()

    plt.tight_layout()
    plt.show()

>>>>>>> 1086a2e8





# def simulate_nonlinear(t_span, initial_state, state, control_input):
#     """This function simulates the non-linear dynamics of the quadrotor by solving the 
#        the differential equations. We use SciPy solve_ivp to solve the equations which give us predictions
#        of the next state of the quadrotor given the control control_input and current state.
#        The solve_ivp module uses the Range-Kutta method of solving ODEs, which is 
#        a more advanced form of Euler's method.

#     Args:
#         t_span (array): The span of time to simulate
#         initial_state (array): The initial state of the quadrotor
#         state (array): _description_
#         control_input (array): A vector of input control forces

#     Returns:
#         Scipy : A solved differential equation object

#     SciPy's solve_ivp is a package to solve ordinary differntial equations of the form dt/dy = f(t,y)
#     it provides use with the trajectory of the quadrotor over time in regard to it's dynamics, the
#     input forces, and the desired/initial state. We solve for non-linear dynamics here.

#     """
#     #solve_ivp numerically solves differential equations through integration given an initial value
#     sol = solve_ivp(nonlinear_dynamics, t_span, initial_state, args=((state, control_input, g, m, Jx, Jy, Jz)), dense_output=True)
#     return sol<|MERGE_RESOLUTION|>--- conflicted
+++ resolved
@@ -335,6 +335,11 @@
     
     sol_linear = solve_ivp(linear_dynamics_integral, time_span, initial_state, args=(A, B, target_state) , dense_output=True)
 
+    print("HERE")
+    print()
+    print(sol_linear)
+
+
     # Obtain results from the solved differential equations
     x, y, z = sol_linear.y[1], sol_linear.y[3], sol_linear.y[5]  # x, y, z positions
     roll, pitch, yaw = sol_linear.y[7], sol_linear.y[9], sol_linear.y[11]  # roll, pitch, yaw
@@ -511,13 +516,8 @@
     # also put bounds on torques 0.01 < x < - 0.01
     # this would be similar than saturated contraints in crazys simulation
 
-<<<<<<< HEAD
-
-    #simulate_quadrotor_nonlinear_controller(target_state=target_state)
-=======
     # this works too
     simulate_quadrotor_nonlinear_controller(target_state=target_state)
->>>>>>> 1086a2e8
 
 
     #simulate_quadrotor_linear_integral_controller(control_input, g, Mq, Jx, Jy, Jz, 0.1)
@@ -600,10 +600,6 @@
     plt.tight_layout(rect=[0, 0, 1, 0.96]) 
     plt.show()
 
-<<<<<<< HEAD
-
-
-=======
 def simulate_quadrotor_linear_integral_controller(target_state, dt, initial_state = [0, 0, 0, 0, 0, 0, 0, 0, 0, 0, 0, 0], time_span = [0, 10]):
     """This function simulates the quadrotor moving from a an initial point, taking off to a desired point,
        and hovering around this desired point, but uses the integral controller matrix Kc
@@ -706,7 +702,6 @@
     plt.tight_layout()
     plt.show()
 
->>>>>>> 1086a2e8
 
 
 
